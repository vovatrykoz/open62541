/* This Source Code Form is subject to the terms of the Mozilla Public
 * License, v. 2.0. If a copy of the MPL was not distributed with this
 * file, You can obtain one at http://mozilla.org/MPL/2.0/.
 *
 *    Copyright 2014-2020 (c) Fraunhofer IOSB (Author: Julius Pfrommer)
 *    Copyright 2015-2016 (c) Sten Grüner
 *    Copyright 2014-2015, 2017 (c) Florian Palm
 *    Copyright 2015-2016 (c) Chris Iatrou
 *    Copyright 2015-2016 (c) Oleksiy Vasylyev
 *    Copyright 2016-2017 (c) Stefan Profanter, fortiss GmbH
 *    Copyright 2017 (c) Henrik Norrman
 *    Copyright 2018 (c) Fabian Arndt, Root-Core
 *    Copyright 2017-2020 (c) HMS Industrial Networks AB (Author: Jonas Green)
 *    Copyright 2020-2022 (c) Christian von Arnim, ISW University of Stuttgart  (for VDW and umati)
 */

#ifndef UA_SERVER_H_
#define UA_SERVER_H_

#include <open62541/types.h>
#include <open62541/common.h>

#include <open62541/plugin/log.h>
#include <open62541/plugin/pki.h>
#include <open62541/plugin/nodestore.h>
#include <open62541/plugin/eventloop.h>
#include <open62541/plugin/accesscontrol.h>
#include <open62541/plugin/securitypolicy.h>

#include <open62541/client.h>

#ifdef UA_ENABLE_PUBSUB
#include <open62541/server_pubsub.h>
#endif

#ifdef UA_ENABLE_HISTORIZING
#include <open62541/plugin/historydatabase.h>
#endif

_UA_BEGIN_DECLS

/* Forward declarations */
struct UA_PubSubConfiguration;
typedef struct UA_PubSubConfiguration UA_PubSubConfiguration;

typedef void (*UA_Server_AsyncOperationNotifyCallback)(UA_Server *server);

typedef struct {
    UA_UInt32 min;
    UA_UInt32 max;
} UA_UInt32Range;

typedef struct {
    UA_Duration min;
    UA_Duration max;
} UA_DurationRange;

/**
 * .. _server:
 *
 * Server
 * ======
 *
 * .. _server-configuration:
 *
 * Server Configuration
 * --------------------
 * The configuration structure is passed to the server during initialization.
 * The server expects that the configuration is not modified during runtime.
 * Currently, only one server can use a configuration at a time. During
 * shutdown, the server will clean up the parts of the configuration that are
 * modified at runtime through the provided API.
 *
 * Examples for configurations are provided in the ``/plugins`` folder.
 * The usual usage is as follows:
 *
 * 1. Create a server configuration with default settings as a starting point
 * 2. Modifiy the configuration, e.g. by adding a server certificate
 * 3. Instantiate a server with it
 * 4. After shutdown of the server, clean up the configuration (free memory)
 *
 * The :ref:`tutorials` provide a good starting point for this. */

struct UA_ServerConfig {
    const UA_Logger *logging; /* Plugin for log output */
    void *context; /* Used to attach custom data to a server config. This can
                    * then be retrieved e.g. in a callback that forwards a
                    * pointer to the server. */

    /**
     * Server Description
     * ^^^^^^^^^^^^^^^^^^
     * The description must be internally consistent. The ApplicationUri set in
     * the ApplicationDescription must match the URI set in the server
     * certificate. */
    UA_BuildInfo buildInfo;
    UA_ApplicationDescription applicationDescription;

    /**
     * Server Lifecycle
     * ^^^^^^^^^^^^^^^^ */
    /* Delay in ms from the shutdown signal (ctrl-c) until the actual shutdown.
     * Clients need to be able to get a notification ahead of time. */
    UA_Double shutdownDelay;

    /* If an asynchronous server shutdown is used, this callback notifies about
     * the current lifecycle state (notably the STOPPING -> STOPPED
     * transition). */
    void (*notifyLifecycleState)(UA_Server *server, UA_LifecycleState state);

    /**
     * Rule Handling
     * ^^^^^^^^^^^^^
     * Override the handling of standard-defined behavior. These settings are
     * used to balance the following contradicting requirements:
     *
     * - Strict conformance with the standard (for certification).
     * - Ensure interoperability with old/non-conforming implementations
     *   encountered in the wild.
     *
     * The defaults are set for compatibility with the largest number of OPC UA
     * vendors (with log warnings activated). Cf. Postel's Law "be conservative
     * in what you send, be liberal in what you accept".
     *
     * See the section :ref:`rule-handling` for the possible settings. */

    /* Verify that the server sends a timestamp in the request header */
    UA_RuleHandling verifyRequestTimestamp;

    /* Variables (that don't have a DataType of BaseDataType) must not have an
     * empty variant value. The default behaviour is to auto-create a matching
     * zeroed-out value for empty VariableNodes when they are added. */
    UA_RuleHandling allowEmptyVariables;

    /**
     * Custom Data Types
     * ^^^^^^^^^^^^^^^^^
     * The following is a linked list of arrays with custom data types. All data
     * types that are accessible from here are automatically considered for the
     * decoding of received messages. Custom data types are not cleaned up
     * together with the configuration. So it is possible to allocate them on
     * ROM.
     *
     * See the section on :ref:`generic-types`. Examples for working with custom
     * data types are provided in ``/examples/custom_datatype/``. */
    const UA_DataTypeArray *customDataTypes;

    /**
     * .. note:: See the section on :ref:`generic-types`. Examples for working
     *    with custom data types are provided in
     *    ``/examples/custom_datatype/``. */

    /**
     * EventLoop
     * ^^^^^^^^^
     * The sever can be plugged into an external EventLoop. Otherwise the
     * EventLoop is considered to be attached to the server's lifecycle and will
     * be destroyed when the config is cleaned up. */
    UA_EventLoop *eventLoop;
    UA_Boolean externalEventLoop; /* The EventLoop is not deleted with the config */

    /**
     * Networking
     * ^^^^^^^^^^
     * The `severUrls` array contains the server URLs like
     * `opc.tcp://my-server:4840` or `opc.wss://localhost:443`. The URLs are
     * used both for discovery and to set up the server sockets based on the
     * defined hostnames (and ports).
     *
     * - If the list is empty: Listen on all network interfaces with TCP port 4840.
     * - If the hostname of a URL is empty: Use the define protocol and port and
     *   listen on all interfaces. */
    UA_String *serverUrls;
    size_t serverUrlsSize;

    /**
     * The following settings are specific to OPC UA with TCP transport. */
    UA_Boolean tcpEnabled;
    UA_UInt32 tcpBufSize;    /* Max length of sent and received chunks (packets)
                              * (default: 64kB) */
    UA_UInt32 tcpMaxMsgSize; /* Max length of messages
                              * (default: 0 -> unbounded) */
    UA_UInt32 tcpMaxChunks;  /* Max number of chunks per message
                              * (default: 0 -> unbounded) */

    /**
     * Security and Encryption
     * ^^^^^^^^^^^^^^^^^^^^^^^ */
    size_t securityPoliciesSize;
    UA_SecurityPolicy* securityPolicies;

    /* Endpoints with combinations of SecurityPolicy and SecurityMode. If the
     * UserIdentityToken array of the Endpoint is not set, then it will be
     * filled by the server for all UserTokenPolicies that are configured in the
     * AccessControl plugin. */
    size_t endpointsSize;
    UA_EndpointDescription *endpoints;

    /* Only allow the following discovery services to be executed on a
     * SecureChannel with SecurityPolicyNone: GetEndpointsRequest,
     * FindServersRequest and FindServersOnNetworkRequest.
     *
     * Only enable this option if there is no endpoint with SecurityPolicy#None
     * in the endpoints list. The SecurityPolicy#None must be present in the
     * securityPolicies list. */
    UA_Boolean securityPolicyNoneDiscoveryOnly;

    /* Different sets of certificates are trusted for SecureChannel / Session */
    UA_CertificateVerification secureChannelPKI;
    UA_CertificateVerification sessionPKI;

    /**
     * See the section for :ref:`access-control
     * handling<access-control>`. */
    UA_AccessControl accessControl;

    /**
     * Nodes and Node Lifecycle
     * ^^^^^^^^^^^^^^^^^^^^^^^^
     * See the section for :ref:`node lifecycle handling<node-lifecycle>`. */
    UA_Nodestore nodestore;
    UA_GlobalNodeLifecycle nodeLifecycle;

    /**
     * Copy the HasModellingRule reference in instances from the type
     * definition in UA_Server_addObjectNode and UA_Server_addVariableNode.
     *
     * Part 3 - 6.4.4: [...] it is not required that newly created or referenced
     * instances based on InstanceDeclarations have a ModellingRule, however, it
     * is allowed that they have any ModellingRule independent of the
     * ModellingRule of their InstanceDeclaration */
    UA_Boolean modellingRulesOnInstances;

    /**
     * Limits
     * ^^^^^^ */
    /* Limits for SecureChannels */
    UA_UInt16 maxSecureChannels;
    UA_UInt32 maxSecurityTokenLifetime; /* in ms */

    /* Limits for Sessions */
    UA_UInt16 maxSessions;
    UA_Double maxSessionTimeout; /* in ms */

    /* Operation limits */
    UA_UInt32 maxNodesPerRead;
    UA_UInt32 maxNodesPerWrite;
    UA_UInt32 maxNodesPerMethodCall;
    UA_UInt32 maxNodesPerBrowse;
    UA_UInt32 maxNodesPerRegisterNodes;
    UA_UInt32 maxNodesPerTranslateBrowsePathsToNodeIds;
    UA_UInt32 maxNodesPerNodeManagement;
    UA_UInt32 maxMonitoredItemsPerCall;

    /* Limits for Requests */
    UA_UInt32 maxReferencesPerNode;

    /**
     * Async Operations
     * ^^^^^^^^^^^^^^^^
     * See the section for :ref:`async operations<async-operations>`. */
#if UA_MULTITHREADING >= 100
    UA_Double asyncOperationTimeout; /* in ms, 0 => unlimited */
    size_t maxAsyncOperationQueueSize; /* 0 => unlimited */
    /* Notify workers when an async operation was enqueued */
    UA_Server_AsyncOperationNotifyCallback asyncOperationNotifyCallback;
#endif

    /**
     * Discovery
     * ^^^^^^^^^ */
#ifdef UA_ENABLE_DISCOVERY
    /* Timeout in seconds when to automatically remove a registered server from
     * the list, if it doesn't re-register within the given time frame. A value
     * of 0 disables automatic removal. Default is 60 Minutes (60*60). Must be
     * bigger than 10 seconds, because cleanup is only triggered approximately
     * every 10 seconds. The server will still be removed depending on the
     * state of the semaphore file. */
    UA_UInt32 discoveryCleanupTimeout;

# ifdef UA_ENABLE_DISCOVERY_MULTICAST
    UA_Boolean mdnsEnabled;
    UA_MdnsDiscoveryConfiguration mdnsConfig;
    UA_String mdnsInterfaceIP;
#  if !defined(UA_HAS_GETIFADDR)
    size_t mdnsIpAddressListSize;
    UA_UInt32 *mdnsIpAddressList;
#  endif
# endif
#endif

    /**
     * Subscriptions
     * ^^^^^^^^^^^^^ */
    UA_Boolean subscriptionsEnabled;
#ifdef UA_ENABLE_SUBSCRIPTIONS
    /* Limits for Subscriptions */
    UA_UInt32 maxSubscriptions;
    UA_UInt32 maxSubscriptionsPerSession;
    UA_DurationRange publishingIntervalLimits; /* in ms (must not be less than 5) */
    UA_UInt32Range lifeTimeCountLimits;
    UA_UInt32Range keepAliveCountLimits;
    UA_UInt32 maxNotificationsPerPublish;
    UA_Boolean enableRetransmissionQueue;
    UA_UInt32 maxRetransmissionQueueSize; /* 0 -> unlimited size */
# ifdef UA_ENABLE_SUBSCRIPTIONS_EVENTS
    UA_UInt32 maxEventsPerNode; /* 0 -> unlimited size */
# endif

    /* Limits for MonitoredItems */
    UA_UInt32 maxMonitoredItems;
    UA_UInt32 maxMonitoredItemsPerSubscription;
    UA_DurationRange samplingIntervalLimits; /* in ms (must not be less than 5) */
    UA_UInt32Range queueSizeLimits; /* Negotiated with the client */

    /* Limits for PublishRequests */
    UA_UInt32 maxPublishReqPerSession;

    /* Register MonitoredItem in Userland
     *
     * @param server Allows the access to the server object
     * @param sessionId The session id, represented as an node id
     * @param sessionContext An optional pointer to user-defined data for the
     *        specific data source
     * @param nodeid Id of the node in question
     * @param nodeidContext An optional pointer to user-defined data, associated
     *        with the node in the nodestore. Note that, if the node has already
     *        been removed, this value contains a NULL pointer.
     * @param attributeId Identifies which attribute (value, data type etc.) is
     *        monitored
     * @param removed Determines if the MonitoredItem was removed or created. */
    void (*monitoredItemRegisterCallback)(UA_Server *server,
                                          const UA_NodeId *sessionId,
                                          void *sessionContext,
                                          const UA_NodeId *nodeId,
                                          void *nodeContext,
                                          UA_UInt32 attibuteId,
                                          UA_Boolean removed);
#endif

    /**
     * PubSub
     * ^^^^^^ */
    UA_Boolean pubsubEnabled;
#ifdef UA_ENABLE_PUBSUB
    UA_PubSubConfiguration pubSubConfig;
#endif

    /**
     * Historical Access
     * ^^^^^^^^^^^^^^^^^ */
    UA_Boolean historizingEnabled;
#ifdef UA_ENABLE_HISTORIZING
    UA_HistoryDatabase historyDatabase;

    UA_Boolean accessHistoryDataCapability;
    UA_UInt32  maxReturnDataValues; /* 0 -> unlimited size */

    UA_Boolean accessHistoryEventsCapability;
    UA_UInt32  maxReturnEventValues; /* 0 -> unlimited size */

    UA_Boolean insertDataCapability;
    UA_Boolean insertEventCapability;
    UA_Boolean insertAnnotationsCapability;

    UA_Boolean replaceDataCapability;
    UA_Boolean replaceEventCapability;

    UA_Boolean updateDataCapability;
    UA_Boolean updateEventCapability;

    UA_Boolean deleteRawCapability;
    UA_Boolean deleteEventCapability;
    UA_Boolean deleteAtTimeDataCapability;
#endif

    /**
     * Reverse Connect
     * ^^^^^^^^^^^^^^^ */
    UA_UInt32 reverseReconnectInterval; /* Default is 15000 ms */
};

void UA_EXPORT
UA_ServerConfig_clean(UA_ServerConfig *config);

/**
 * .. _server-lifecycle:
 *
 * Server Lifecycle
 * ---------------- */

/* Create a new server with a default configuration that adds plugins for
 * networking, security, logging and so on. See `server_config_default.h` for
 * more detailed options.
 *
 * The default configuration can be used as the starting point to adjust the
 * server configuration to individual needs. UA_Server_new is implemented in the
 * /plugins folder under the CC0 license. Furthermore the server confiugration
 * only uses the public server API.
 *
 * @return Returns the configured server or NULL if an error occurs. */
UA_EXPORT UA_Server *
UA_Server_new(void);

/* Creates a new server. Moves the config into the server with a shallow copy.
 * The config content is cleared together with the server. */
UA_EXPORT UA_Server *
UA_Server_newWithConfig(UA_ServerConfig *config);

/* Delete the server. */
UA_EXPORT UA_StatusCode
UA_Server_delete(UA_Server *server);

/* Get the configuration. Always succeeds as this simplfy resolves a pointer.
 * Attention! Do not adjust the configuration while the server is running! */
UA_EXPORT UA_ServerConfig *
UA_Server_getConfig(UA_Server *server);

/* Get the current server lifecycle state */
UA_EXPORT UA_LifecycleState
UA_Server_getLifecycleState(UA_Server *server);

/* Runs the server until interrupted. On Unix/Windows this registers an
 * interrupt for SIGINT (ctrl-c). The method only returns after having received
 * the interrupt. The logical sequence is as follows:
 *
 * - UA_Server_run_startup
 * - Loop until interrupt: UA_Server_run_iterate
 * - UA_Server_run_shutdown
 *
 * @param server The server object.
 * @return Returns a bad statuscode if an error occurred internally. */
UA_EXPORT UA_StatusCode
UA_Server_run(UA_Server *server, const volatile UA_Boolean *running);

/* Runs the server until interrupted. On Unix/Windows this registers an
 * interrupt for SIGINT (ctrl-c). The method only returns after having received
 * the interrupt or upon an error condition. The logical sequence is as follows:
 *
 * - Register the interrupt
 * - UA_Server_run_startup
 * - Loop until interrupt: UA_Server_run_iterate
 * - UA_Server_run_shutdown
 * - Deregister the interrupt
 *
 * Attention! This method is implemented individually for the different
 * platforms (POSIX/Win32/etc.). The default implementation is in
 * /plugins/ua_config_default.c under the CC0 license. Adjust as needed.
 *
 * @param server The server object.
 * @return Returns a bad statuscode if an error occurred internally. */
UA_EXPORT UA_StatusCode
UA_Server_runUntilInterrupt(UA_Server *server);

/* The prologue part of UA_Server_run (no need to use if you call
 * UA_Server_run or UA_Server_runUntilInterrupt) */
UA_EXPORT UA_StatusCode
UA_Server_run_startup(UA_Server *server);

/* Executes a single iteration of the server's main loop.
 *
 * @param server The server object.
 * @param waitInternal Should we wait for messages in the networklayer?
 *        Otherwise, the timeouts for the networklayers are set to zero.
 *        The default max wait time is 200ms.
 * @return Returns how long we can wait until the next scheduled
 *         callback (in ms) */
UA_EXPORT UA_UInt16
UA_Server_run_iterate(UA_Server *server, UA_Boolean waitInternal);

/* The epilogue part of UA_Server_run (no need to use if you call
 * UA_Server_run or UA_Server_runUntilInterrupt) */
UA_EXPORT UA_StatusCode
UA_Server_run_shutdown(UA_Server *server);

/**
 * Timed Callbacks
 * ---------------
 * Add a callback to the server that is executed at a defined time.
 * The callback can also be registered with a cyclic interval. */

/* Add a callback for execution at a specified time. If the indicated time lies
 * in the past, then the callback is executed at the next iteration of the
 * server's main loop.
 *
 * @param server The server object.
 * @param callback The callback that shall be added.
 * @param data Data that is forwarded to the callback.
 * @param date The timestamp for the execution time.
 * @param callbackId Set to the identifier of the repeated callback . This can
 *        be used to cancel the callback later on. If the pointer is null, the
 *        identifier is not set.
 * @return Upon success, ``UA_STATUSCODE_GOOD`` is returned. An error code
 *         otherwise. */
UA_StatusCode UA_EXPORT UA_THREADSAFE
UA_Server_addTimedCallback(UA_Server *server, UA_ServerCallback callback,
                           void *data, UA_DateTime date, UA_UInt64 *callbackId);

/* Add a callback for cyclic repetition to the server.
 *
 * @param server The server object.
 * @param callback The callback that shall be added.
 * @param data Data that is forwarded to the callback.
 * @param interval_ms The callback shall be repeatedly executed with the given
 *        interval (in ms). The interval must be positive. The first execution
 *        occurs at now() + interval at the latest.
 * @param callbackId Set to the identifier of the repeated callback . This can
 *        be used to cancel the callback later on. If the pointer is null, the
 *        identifier is not set.
 * @return Upon success, ``UA_STATUSCODE_GOOD`` is returned. An error code
 *         otherwise. */
UA_StatusCode UA_EXPORT UA_THREADSAFE
UA_Server_addRepeatedCallback(UA_Server *server, UA_ServerCallback callback,
                              void *data, UA_Double interval_ms,
                              UA_UInt64 *callbackId);

UA_StatusCode UA_EXPORT UA_THREADSAFE
UA_Server_changeRepeatedCallbackInterval(UA_Server *server, UA_UInt64 callbackId,
                                         UA_Double interval_ms);

/* Remove a repeated callback. Does nothing if the callback is not found.
 *
 * @param server The server object.
 * @param callbackId The id of the callback */
void UA_EXPORT UA_THREADSAFE
UA_Server_removeCallback(UA_Server *server, UA_UInt64 callbackId);

#define UA_Server_removeRepeatedCallback(server, callbackId) \
    UA_Server_removeCallback(server, callbackId);

/**
 * Session Handling
 * ----------------
 * A new session is announced via the AccessControl plugin. The session
 * identifier is forwarded to the relevant callbacks back into userland. The
 * following methods enable an interaction with a particular session. */

/* Manually close a session */
UA_EXPORT UA_StatusCode UA_THREADSAFE
UA_Server_closeSession(UA_Server *server, const UA_NodeId *sessionId);

/**
 * Session attributes: Besides the user-definable session context pointer (set
 * by the AccessControl plugin when the Session is created), a session carries
 * attributes in a key-value list. Some attributes are present in every session
 * and shown in the list below. Additional attributes can be manually set as
 * meta-data.
 *
 * Always present as session attributes are:
 *
 * - 0:localeIds [UA_String]: List of preferred languages (read-only)
 * - 0:clientDescription [UA_ApplicationDescription]: Client description (read-only)
 * - 0:sessionName [String] Client-defined name of the session (read-only)
 * - 0:clientUserId [String] User identifier used to activate the session (read-only)
 */

/* Returns a shallow copy of the attribute. Don't _clear or _delete the value
 * variant. Don't use the value once the Session could be already closed in the
 * background or the attribute of the session replaced. Hence don't use this in a
 * multi-threaded application. */
UA_EXPORT UA_StatusCode
UA_Server_getSessionAttribute(UA_Server *server, const UA_NodeId *sessionId,
                              const UA_QualifiedName key, UA_Variant *outValue);

/* Return a deep copy of the attribute */
UA_EXPORT UA_StatusCode UA_THREADSAFE
UA_Server_getSessionAttributeCopy(UA_Server *server, const UA_NodeId *sessionId,
                                  const UA_QualifiedName key, UA_Variant *outValue);

/* Returns NULL if the attribute is not defined or not a scalar or not of the
 * right datatype. Otherwise a shallow copy of the scalar value is created at
 * the target location of the void pointer. Hence don't use this in a
 * multi-threaded application. */
UA_EXPORT UA_StatusCode
UA_Server_getSessionAttribute_scalar(UA_Server *server,
                                     const UA_NodeId *sessionId,
                                     const UA_QualifiedName key,
                                     const UA_DataType *type,
                                     void *outValue);

UA_EXPORT UA_StatusCode UA_THREADSAFE
UA_Server_setSessionAttribute(UA_Server *server, const UA_NodeId *sessionId,
                              const UA_QualifiedName key,
                              const UA_Variant *value);

UA_EXPORT UA_StatusCode UA_THREADSAFE
UA_Server_deleteSessionAttribute(UA_Server *server, const UA_NodeId *sessionId,
                                 const UA_QualifiedName key);

/**
 * Reading and Writing Node Attributes
 * -----------------------------------
 * The functions for reading and writing node attributes call the regular read
 * and write service in the background that are also used over the network.
 *
 * The following attributes cannot be read, since the local "admin" user always
 * has full rights.
 *
 * - UserWriteMask
 * - UserAccessLevel
 * - UserExecutable */
/* Read an attribute of a node. The specialized functions below provide a more
 * concise syntax.
 *
 * @param server The server object.
 * @param item ReadValueIds contain the NodeId of the target node, the id of the
 *             attribute to read and (optionally) an index range to read parts
 *             of an array only. See the section on NumericRange for the format
 *             used for array ranges.
 * @param timestamps Which timestamps to return for the attribute.
 * @return Returns a DataValue that contains either an error code, or a variant
 *         with the attribute value and the timestamps. */
UA_DataValue UA_EXPORT UA_THREADSAFE
UA_Server_read(UA_Server *server, const UA_ReadValueId *item,
               UA_TimestampsToReturn timestamps);

/* Don't use this function. There are typed versions for every supported
 * attribute. */
UA_StatusCode UA_EXPORT UA_THREADSAFE
__UA_Server_read(UA_Server *server, const UA_NodeId *nodeId,
                 UA_AttributeId attributeId, void *v);

UA_INLINABLE( UA_THREADSAFE UA_StatusCode
UA_Server_readNodeId(UA_Server *server, const UA_NodeId nodeId,
                     UA_NodeId *outNodeId) ,{
    return __UA_Server_read(server, &nodeId, UA_ATTRIBUTEID_NODEID, outNodeId);
})

UA_INLINABLE( UA_THREADSAFE UA_StatusCode
UA_Server_readNodeClass(UA_Server *server, const UA_NodeId nodeId,
                        UA_NodeClass *outNodeClass) ,{
    return __UA_Server_read(server, &nodeId, UA_ATTRIBUTEID_NODECLASS,
                            outNodeClass);
})

UA_INLINABLE( UA_THREADSAFE UA_StatusCode
UA_Server_readBrowseName(UA_Server *server, const UA_NodeId nodeId,
                         UA_QualifiedName *outBrowseName) ,{
    return __UA_Server_read(server, &nodeId, UA_ATTRIBUTEID_BROWSENAME,
                            outBrowseName);
})

UA_INLINABLE( UA_THREADSAFE UA_StatusCode
UA_Server_readDisplayName(UA_Server *server, const UA_NodeId nodeId,
                          UA_LocalizedText *outDisplayName) ,{
    return __UA_Server_read(server, &nodeId, UA_ATTRIBUTEID_DISPLAYNAME,
                            outDisplayName);
})

UA_INLINABLE( UA_THREADSAFE UA_StatusCode
UA_Server_readDescription(UA_Server *server, const UA_NodeId nodeId,
                          UA_LocalizedText *outDescription) ,{
    return __UA_Server_read(server, &nodeId, UA_ATTRIBUTEID_DESCRIPTION,
                            outDescription);
})

UA_INLINABLE( UA_THREADSAFE UA_StatusCode
UA_Server_readWriteMask(UA_Server *server, const UA_NodeId nodeId,
                        UA_UInt32 *outWriteMask) ,{
    return __UA_Server_read(server, &nodeId, UA_ATTRIBUTEID_WRITEMASK,
                            outWriteMask);
})

UA_INLINABLE( UA_THREADSAFE UA_StatusCode
UA_Server_readIsAbstract(UA_Server *server, const UA_NodeId nodeId,
                         UA_Boolean *outIsAbstract) ,{
    return __UA_Server_read(server, &nodeId, UA_ATTRIBUTEID_ISABSTRACT,
                            outIsAbstract);
})

UA_INLINABLE( UA_THREADSAFE UA_StatusCode
UA_Server_readSymmetric(UA_Server *server, const UA_NodeId nodeId,
                        UA_Boolean *outSymmetric) ,{
    return __UA_Server_read(server, &nodeId, UA_ATTRIBUTEID_SYMMETRIC,
                            outSymmetric);
})

UA_INLINABLE( UA_THREADSAFE UA_StatusCode
UA_Server_readInverseName(UA_Server *server, const UA_NodeId nodeId,
                          UA_LocalizedText *outInverseName) ,{
    return __UA_Server_read(server, &nodeId, UA_ATTRIBUTEID_INVERSENAME,
                            outInverseName);
})

UA_INLINABLE( UA_THREADSAFE UA_StatusCode
UA_Server_readContainsNoLoops(UA_Server *server, const UA_NodeId nodeId,
                              UA_Boolean *outContainsNoLoops) ,{
    return __UA_Server_read(server, &nodeId, UA_ATTRIBUTEID_CONTAINSNOLOOPS,
                            outContainsNoLoops);
})

UA_INLINABLE( UA_THREADSAFE UA_StatusCode
UA_Server_readEventNotifier(UA_Server *server, const UA_NodeId nodeId,
                            UA_Byte *outEventNotifier) ,{
    return __UA_Server_read(server, &nodeId, UA_ATTRIBUTEID_EVENTNOTIFIER,
                            outEventNotifier);
})

UA_INLINABLE( UA_THREADSAFE UA_StatusCode
UA_Server_readValue(UA_Server *server, const UA_NodeId nodeId,
                    UA_Variant *outValue) ,{
    return __UA_Server_read(server, &nodeId, UA_ATTRIBUTEID_VALUE, outValue);
})

UA_INLINABLE( UA_THREADSAFE UA_StatusCode
UA_Server_readDataType(UA_Server *server, const UA_NodeId nodeId,
                       UA_NodeId *outDataType) ,{
    return __UA_Server_read(server, &nodeId, UA_ATTRIBUTEID_DATATYPE,
                            outDataType);
})

UA_INLINABLE( UA_THREADSAFE UA_StatusCode
UA_Server_readValueRank(UA_Server *server, const UA_NodeId nodeId,
                        UA_Int32 *outValueRank) ,{
    return __UA_Server_read(server, &nodeId, UA_ATTRIBUTEID_VALUERANK,
                            outValueRank);
})

/* Returns a variant with an int32 array */
UA_INLINABLE( UA_THREADSAFE UA_StatusCode
UA_Server_readArrayDimensions(UA_Server *server, const UA_NodeId nodeId,
                              UA_Variant *outArrayDimensions) ,{
    return __UA_Server_read(server, &nodeId, UA_ATTRIBUTEID_ARRAYDIMENSIONS,
                            outArrayDimensions);
})

UA_INLINABLE( UA_THREADSAFE UA_StatusCode
UA_Server_readAccessLevel(UA_Server *server, const UA_NodeId nodeId,
                          UA_Byte *outAccessLevel) ,{
    return __UA_Server_read(server, &nodeId, UA_ATTRIBUTEID_ACCESSLEVEL,
                            outAccessLevel);
})

UA_INLINABLE( UA_THREADSAFE UA_StatusCode
UA_Server_readAccessLevelEx(UA_Server *server, const UA_NodeId nodeId,
                            UA_UInt32 *outAccessLevelEx), {
    return __UA_Server_read(server, &nodeId, UA_ATTRIBUTEID_ACCESSLEVELEX,
                            outAccessLevelEx);
})

UA_INLINABLE( UA_THREADSAFE UA_StatusCode
UA_Server_readMinimumSamplingInterval(UA_Server *server, const UA_NodeId nodeId,
                                      UA_Double *outMinimumSamplingInterval) ,{
    return __UA_Server_read(server, &nodeId,
                            UA_ATTRIBUTEID_MINIMUMSAMPLINGINTERVAL,
                            outMinimumSamplingInterval);
})

UA_INLINABLE( UA_THREADSAFE UA_StatusCode
UA_Server_readHistorizing(UA_Server *server, const UA_NodeId nodeId,
                          UA_Boolean *outHistorizing) ,{
    return __UA_Server_read(server, &nodeId, UA_ATTRIBUTEID_HISTORIZING,
                            outHistorizing);
})

UA_INLINABLE( UA_THREADSAFE UA_StatusCode
UA_Server_readExecutable(UA_Server *server, const UA_NodeId nodeId,
                         UA_Boolean *outExecutable) ,{
    return __UA_Server_read(server, &nodeId, UA_ATTRIBUTEID_EXECUTABLE,
                            outExecutable);
})

/**
 * The following node attributes cannot be changed once a node has been created:
 *
 * - NodeClass
 * - NodeId
 * - Symmetric
 * - ContainsNoLoops
 *
 * The following attributes cannot be written from the server, as they are
 * specific to the different users and set by the access control callback:
 *
 * - UserWriteMask
 * - UserAccessLevel
 * - UserExecutable
 */

/* Overwrite an attribute of a node. The specialized functions below provide a
 * more concise syntax.
 *
 * @param server The server object.
 * @param value WriteValues contain the NodeId of the target node, the id of the
 *              attribute to overwritten, the actual value and (optionally) an
 *              index range to replace parts of an array only. of an array only.
 *              See the section on NumericRange for the format used for array
 *              ranges.
 * @return Returns a status code. */
UA_StatusCode UA_EXPORT UA_THREADSAFE
UA_Server_write(UA_Server *server, const UA_WriteValue *value);

/* Don't use this function. There are typed versions with no additional
 * overhead. */
UA_StatusCode UA_EXPORT UA_THREADSAFE
__UA_Server_write(UA_Server *server, const UA_NodeId *nodeId,
                  const UA_AttributeId attributeId,
                  const UA_DataType *attr_type, const void *attr);

UA_INLINABLE( UA_THREADSAFE UA_StatusCode
UA_Server_writeBrowseName(UA_Server *server, const UA_NodeId nodeId,
                          const UA_QualifiedName browseName) ,{
    return __UA_Server_write(server, &nodeId, UA_ATTRIBUTEID_BROWSENAME,
                             &UA_TYPES[UA_TYPES_QUALIFIEDNAME], &browseName);
})

UA_INLINABLE( UA_THREADSAFE UA_StatusCode
UA_Server_writeDisplayName(UA_Server *server, const UA_NodeId nodeId,
                           const UA_LocalizedText displayName) ,{
    return __UA_Server_write(server, &nodeId, UA_ATTRIBUTEID_DISPLAYNAME,
                             &UA_TYPES[UA_TYPES_LOCALIZEDTEXT], &displayName);
})

UA_INLINABLE( UA_THREADSAFE UA_StatusCode
UA_Server_writeDescription(UA_Server *server, const UA_NodeId nodeId,
                           const UA_LocalizedText description) ,{
    return __UA_Server_write(server, &nodeId, UA_ATTRIBUTEID_DESCRIPTION,
                             &UA_TYPES[UA_TYPES_LOCALIZEDTEXT], &description);
})

UA_INLINABLE( UA_THREADSAFE UA_StatusCode
UA_Server_writeWriteMask(UA_Server *server, const UA_NodeId nodeId,
                         const UA_UInt32 writeMask) ,{
    return __UA_Server_write(server, &nodeId, UA_ATTRIBUTEID_WRITEMASK,
                             &UA_TYPES[UA_TYPES_UINT32], &writeMask);
})

UA_INLINABLE( UA_THREADSAFE UA_StatusCode
UA_Server_writeIsAbstract(UA_Server *server, const UA_NodeId nodeId,
                          const UA_Boolean isAbstract) ,{
    return __UA_Server_write(server, &nodeId, UA_ATTRIBUTEID_ISABSTRACT,
                             &UA_TYPES[UA_TYPES_BOOLEAN], &isAbstract);
})

UA_INLINABLE( UA_THREADSAFE UA_StatusCode
UA_Server_writeInverseName(UA_Server *server, const UA_NodeId nodeId,
                           const UA_LocalizedText inverseName) ,{
    return __UA_Server_write(server, &nodeId, UA_ATTRIBUTEID_INVERSENAME,
                             &UA_TYPES[UA_TYPES_LOCALIZEDTEXT], &inverseName);
})

UA_INLINABLE( UA_THREADSAFE UA_StatusCode
UA_Server_writeEventNotifier(UA_Server *server, const UA_NodeId nodeId,
                             const UA_Byte eventNotifier) ,{
    return __UA_Server_write(server, &nodeId, UA_ATTRIBUTEID_EVENTNOTIFIER,
                             &UA_TYPES[UA_TYPES_BYTE], &eventNotifier);
})

<<<<<<< HEAD
/**
 * Writes an UA_Variant to a variable/variableType node.
 * StatusCode is set to ``UA_STATUSCODE_GOOD``, sourceTimestamp and
 * serverTimestamp are set to UA_DateTime_now()
 */
UA_INLINABLE( UA_THREADSAFE UA_StatusCode
=======
static UA_INLINE UA_THREADSAFE UA_StatusCode
>>>>>>> 9073ee22
UA_Server_writeValue(UA_Server *server, const UA_NodeId nodeId,
                     const UA_Variant value) ,{
    return __UA_Server_write(server, &nodeId, UA_ATTRIBUTEID_VALUE,
                             &UA_TYPES[UA_TYPES_VARIANT], &value);
})

<<<<<<< HEAD
/**
 * Writes an UA_DataValue to a variable/variableType node.
 * In contrast to UA_Server_writeValue, this functions can also write
 * sourceTimestamp, serverTimestamp and statusCode.
 */
UA_INLINABLE( UA_THREADSAFE UA_StatusCode
UA_Server_writeDataValue(UA_Server *server, const UA_NodeId nodeId,
                     const UA_DataValue value) ,{
=======
/* Writes an UA_DataValue to a variable/variableType node. In contrast to
 * UA_Server_writeValue, this functions can also write SourceTimestamp,
 * ServerTimestamp and StatusCode. */
static UA_INLINE UA_THREADSAFE UA_StatusCode
UA_Server_writeDataValue(UA_Server *server, const UA_NodeId nodeId,
                         const UA_DataValue value) {
>>>>>>> 9073ee22
    return __UA_Server_write(server, &nodeId, UA_ATTRIBUTEID_VALUE,
                             &UA_TYPES[UA_TYPES_DATAVALUE], &value);
})

UA_INLINABLE( UA_THREADSAFE UA_StatusCode
UA_Server_writeDataType(UA_Server *server, const UA_NodeId nodeId,
                        const UA_NodeId dataType) ,{
    return __UA_Server_write(server, &nodeId, UA_ATTRIBUTEID_DATATYPE,
                             &UA_TYPES[UA_TYPES_NODEID], &dataType);
})

UA_INLINABLE( UA_THREADSAFE UA_StatusCode
UA_Server_writeValueRank(UA_Server *server, const UA_NodeId nodeId,
                         const UA_Int32 valueRank) ,{
    return __UA_Server_write(server, &nodeId, UA_ATTRIBUTEID_VALUERANK,
                             &UA_TYPES[UA_TYPES_INT32], &valueRank);
})

UA_INLINABLE( UA_THREADSAFE UA_StatusCode
UA_Server_writeArrayDimensions(UA_Server *server, const UA_NodeId nodeId,
                               const UA_Variant arrayDimensions) ,{
    return __UA_Server_write(server, &nodeId, UA_ATTRIBUTEID_ARRAYDIMENSIONS,
                             &UA_TYPES[UA_TYPES_VARIANT], &arrayDimensions);
})

UA_INLINABLE( UA_THREADSAFE UA_StatusCode
UA_Server_writeAccessLevel(UA_Server *server, const UA_NodeId nodeId,
                           const UA_Byte accessLevel) ,{
    return __UA_Server_write(server, &nodeId, UA_ATTRIBUTEID_ACCESSLEVEL,
                             &UA_TYPES[UA_TYPES_BYTE], &accessLevel);
})

UA_INLINABLE( UA_THREADSAFE UA_StatusCode
UA_Server_writeAccessLevelEx(UA_Server *server, const UA_NodeId nodeId,
                             const UA_UInt32 accessLevelEx), {
    return __UA_Server_write(server, &nodeId, UA_ATTRIBUTEID_ACCESSLEVELEX,
                             &UA_TYPES[UA_TYPES_UINT32], &accessLevelEx);
})

UA_INLINABLE( UA_THREADSAFE UA_StatusCode
UA_Server_writeMinimumSamplingInterval(UA_Server *server, const UA_NodeId nodeId,
                                       const UA_Double miniumSamplingInterval) ,{
    return __UA_Server_write(server, &nodeId,
                             UA_ATTRIBUTEID_MINIMUMSAMPLINGINTERVAL,
                             &UA_TYPES[UA_TYPES_DOUBLE],
                             &miniumSamplingInterval);
})

UA_INLINABLE( UA_THREADSAFE UA_StatusCode
UA_Server_writeHistorizing(UA_Server *server, const UA_NodeId nodeId,
                          const UA_Boolean historizing) ,{
    return __UA_Server_write(server, &nodeId,
                             UA_ATTRIBUTEID_HISTORIZING,
                             &UA_TYPES[UA_TYPES_BOOLEAN],
                             &historizing);
})

UA_INLINABLE( UA_THREADSAFE UA_StatusCode
UA_Server_writeExecutable(UA_Server *server, const UA_NodeId nodeId,
                          const UA_Boolean executable) ,{
    return __UA_Server_write(server, &nodeId, UA_ATTRIBUTEID_EXECUTABLE,
                             &UA_TYPES[UA_TYPES_BOOLEAN], &executable); 
})

/**
 * Browsing
 * -------- */

/* Browse the references of a particular node. See the definition of
 * BrowseDescription structure for details. */
UA_BrowseResult UA_EXPORT UA_THREADSAFE
UA_Server_browse(UA_Server *server, UA_UInt32 maxReferences,
                 const UA_BrowseDescription *bd);

UA_BrowseResult UA_EXPORT UA_THREADSAFE
UA_Server_browseNext(UA_Server *server, UA_Boolean releaseContinuationPoint,
                     const UA_ByteString *continuationPoint);

/* Non-standard version of the Browse service that recurses into child nodes.
 *
 * Possible loops (that can occur for non-hierarchical references) are handled
 * internally. Every node is added at most once to the results array.
 *
 * Nodes are only added if they match the NodeClassMask in the
 * BrowseDescription. However, child nodes are still recursed into if the
 * NodeClass does not match. So it is possible, for example, to get all
 * VariableNodes below a certain ObjectNode, with additional objects in the
 * hierarchy below. */
UA_StatusCode UA_EXPORT UA_THREADSAFE
UA_Server_browseRecursive(UA_Server *server, const UA_BrowseDescription *bd,
                          size_t *resultsSize, UA_ExpandedNodeId **results);

UA_BrowsePathResult UA_EXPORT UA_THREADSAFE
UA_Server_translateBrowsePathToNodeIds(UA_Server *server,
                                       const UA_BrowsePath *browsePath);

/* A simplified TranslateBrowsePathsToNodeIds based on the
 * SimpleAttributeOperand type (Part 4, 7.4.4.5).
 *
 * This specifies a relative path using a list of BrowseNames instead of the
 * RelativePath structure. The list of BrowseNames is equivalent to a
 * RelativePath that specifies forward references which are subtypes of the
 * HierarchicalReferences ReferenceType. All Nodes followed by the browsePath
 * shall be of the NodeClass Object or Variable. */
UA_BrowsePathResult UA_EXPORT UA_THREADSAFE
UA_Server_browseSimplifiedBrowsePath(UA_Server *server, const UA_NodeId origin,
                                     size_t browsePathSize,
                                     const UA_QualifiedName *browsePath);

#ifndef HAVE_NODEITER_CALLBACK
#define HAVE_NODEITER_CALLBACK
/* Iterate over all nodes referenced by parentNodeId by calling the callback
 * function for each child node (in ifdef because GCC/CLANG handle include order
 * differently) */
typedef UA_StatusCode
(*UA_NodeIteratorCallback)(UA_NodeId childId, UA_Boolean isInverse,
                           UA_NodeId referenceTypeId, void *handle);
#endif

UA_StatusCode UA_EXPORT UA_THREADSAFE
UA_Server_forEachChildNodeCall(UA_Server *server, UA_NodeId parentNodeId,
                               UA_NodeIteratorCallback callback, void *handle);

#ifdef UA_ENABLE_DISCOVERY

/**
 * Discovery
 * ---------
 *
 * Registering at a Discovery Server
 * ^^^^^^^^^^^^^^^^^^^^^^^^^^^^^^^^^ */

/* Register the given server instance at the discovery server. This should be
 * called periodically, for example every 10 minutes, depending on the
 * configuration of the discovery server. You should also call
 * _unregisterDiscovery when the server shuts down.
 *
 * The supplied client configuration is used to create a new client to connect
 * to the discovery server. The client configuration is moved over to the server
 * and eventually cleaned up internally. The structure pointed at by `cc` is
 * zeroed to avoid accessing outdated information.
 *
 * The eventloop and logging plugins in the client configuration are replaced by
 * those configured in the server. */
UA_StatusCode UA_EXPORT UA_THREADSAFE
UA_Server_registerDiscovery(UA_Server *server, UA_ClientConfig *cc,
                            const UA_String discoveryServerUrl,
                            const UA_String semaphoreFilePath);

/* Deregister the given server instance from the discovery server.
 * This should be called when the server is shutting down. */
UA_StatusCode UA_EXPORT UA_THREADSAFE
UA_Server_deregisterDiscovery(UA_Server *server, UA_ClientConfig *cc,
                              const UA_String discoveryServerUrl);

/**
 * Operating a Discovery Server
 * ^^^^^^^^^^^^^^^^^^^^^^^^^^^^
 */

/* Callback for RegisterServer. Data is passed from the register call */
typedef void
(*UA_Server_registerServerCallback)(const UA_RegisteredServer *registeredServer,
                                    void* data);

/* Set the callback which is called if another server registeres or unregisters
 * with this instance. This callback is called every time the server gets a
 * register call. This especially means that for every periodic server register
 * the callback will be called.
 *
 * @param server
 * @param cb the callback
 * @param data data passed to the callback
 * @return ``UA_STATUSCODE_SUCCESS`` on success */
void UA_EXPORT UA_THREADSAFE
UA_Server_setRegisterServerCallback(UA_Server *server,
                                    UA_Server_registerServerCallback cb, void* data);

#ifdef UA_ENABLE_DISCOVERY_MULTICAST

/* Callback for server detected through mDNS. Data is passed from the register
 * call
 *
 * @param isServerAnnounce indicates if the server has just been detected. If
 *        set to false, this means the server is shutting down.
 * @param isTxtReceived indicates if we already received the corresponding TXT
 *        record with the path and caps data */
typedef void
(*UA_Server_serverOnNetworkCallback)(const UA_ServerOnNetwork *serverOnNetwork,
                                     UA_Boolean isServerAnnounce,
                                     UA_Boolean isTxtReceived, void* data);

/* Set the callback which is called if another server is found through mDNS or
 * deleted. It will be called for any mDNS message from the remote server, thus
 * it may be called multiple times for the same instance. Also the SRV and TXT
 * records may arrive later, therefore for the first call the server
 * capabilities may not be set yet. If called multiple times, previous data will
 * be overwritten.
 *
 * @param server
 * @param cb the callback
 * @param data data passed to the callback
 * @return ``UA_STATUSCODE_SUCCESS`` on success */
void UA_EXPORT UA_THREADSAFE
UA_Server_setServerOnNetworkCallback(UA_Server *server,
                                     UA_Server_serverOnNetworkCallback cb,
                                     void* data);

#endif /* UA_ENABLE_DISCOVERY_MULTICAST */

#endif /* UA_ENABLE_DISCOVERY */

/**
 * Information Model Callbacks
 * ---------------------------
 *
 * There are three places where a callback from an information model to
 * user-defined code can happen.
 *
 * - Custom node constructors and destructors
 * - Linking VariableNodes with an external data source
 * - MethodNode callbacks
 */

void UA_EXPORT
UA_Server_setAdminSessionContext(UA_Server *server,
                                 void *context);

UA_StatusCode UA_EXPORT UA_THREADSAFE
UA_Server_setNodeTypeLifecycle(UA_Server *server, UA_NodeId nodeId,
                               UA_NodeTypeLifecycle lifecycle);

UA_StatusCode UA_EXPORT UA_THREADSAFE
UA_Server_getNodeContext(UA_Server *server, UA_NodeId nodeId,
                         void **nodeContext);

/* Careful! The user has to ensure that the destructor callbacks still work. */
UA_StatusCode UA_EXPORT UA_THREADSAFE
UA_Server_setNodeContext(UA_Server *server, UA_NodeId nodeId,
                         void *nodeContext);

/**
 * .. _datasource:
 *
 * Data Source Callback
 * ^^^^^^^^^^^^^^^^^^^^
 *
 * The server has a unique way of dealing with the content of variables. Instead
 * of storing a variant attached to the variable node, the node can point to a
 * function with a local data provider. Whenever the value attribute is read,
 * the function will be called and asked to provide a UA_DataValue return value
 * that contains the value content and additional timestamps.
 *
 * It is expected that the read callback is implemented. The write callback can
 * be set to a null-pointer. */

UA_StatusCode UA_EXPORT UA_THREADSAFE
UA_Server_setVariableNode_dataSource(UA_Server *server, const UA_NodeId nodeId,
                                     const UA_DataSource dataSource);

UA_StatusCode UA_EXPORT UA_THREADSAFE
UA_Server_setVariableNode_valueCallback(UA_Server *server,
                                        const UA_NodeId nodeId,
                                        const UA_ValueCallback callback);

UA_StatusCode UA_EXPORT UA_THREADSAFE
UA_Server_setVariableNode_valueBackend(UA_Server *server,
                                       const UA_NodeId nodeId,
                                       const UA_ValueBackend valueBackend);

/**
 * .. _local-monitoreditems:
 *
 * Local MonitoredItems
 * ^^^^^^^^^^^^^^^^^^^^
 *
 * MonitoredItems are used with the Subscription mechanism of OPC UA to
 * transported notifications for data changes and events. MonitoredItems can
 * also be registered locally. Notifications are then forwarded to a
 * user-defined callback instead of a remote client. */

#ifdef UA_ENABLE_SUBSCRIPTIONS

typedef void (*UA_Server_DataChangeNotificationCallback)
    (UA_Server *server, UA_UInt32 monitoredItemId, void *monitoredItemContext,
     const UA_NodeId *nodeId, void *nodeContext, UA_UInt32 attributeId,
     const UA_DataValue *value);

typedef void (*UA_Server_EventNotificationCallback)
    (UA_Server *server, UA_UInt32 monId, void *monContext,
     size_t nEventFields, const UA_Variant *eventFields);

/* Create a local MonitoredItem with a sampling interval that detects data
 * changes.
 *
 * @param server The server executing the MonitoredItem
 * @timestampsToReturn Shall timestamps be added to the value for the callback?
 * @item The parameters of the new MonitoredItem. Note that the attribute of the
 *       ReadValueId (the node that is monitored) can not be
 *       ``UA_ATTRIBUTEID_EVENTNOTIFIER``. A different callback type needs to be
 *       registered for event notifications.
 * @monitoredItemContext A pointer that is forwarded with the callback
 * @callback The callback that is executed on detected data changes
 *
 * @return Returns a description of the created MonitoredItem. The structure
 * also contains a StatusCode (in case of an error) and the identifier of the
 * new MonitoredItem. */
UA_MonitoredItemCreateResult UA_EXPORT UA_THREADSAFE
UA_Server_createDataChangeMonitoredItem(UA_Server *server,
          UA_TimestampsToReturn timestampsToReturn,
          const UA_MonitoredItemCreateRequest item,
          void *monitoredItemContext,
          UA_Server_DataChangeNotificationCallback callback);

/* UA_MonitoredItemCreateResult UA_EXPORT */
/* UA_Server_createEventMonitoredItem(UA_Server *server, */
/*           UA_TimestampsToReturn timestampsToReturn, */
/*           const UA_MonitoredItemCreateRequest item, void *context, */
/*           UA_Server_EventNotificationCallback callback); */

UA_StatusCode UA_EXPORT UA_THREADSAFE
UA_Server_deleteMonitoredItem(UA_Server *server, UA_UInt32 monitoredItemId);

#endif

/**
 * Method Callbacks
 * ^^^^^^^^^^^^^^^^
 * Method callbacks are set to `NULL` (not executable) when a method node is
 * added over the network. In theory, it is possible to add a callback via
 * ``UA_Server_setMethodNode_callback`` within the global constructor when
 * adding methods over the network is really wanted. See the Section
 * :ref:`object-interaction` for calling methods on an object. */

#ifdef UA_ENABLE_METHODCALLS
UA_StatusCode UA_EXPORT UA_THREADSAFE
UA_Server_setMethodNodeCallback(UA_Server *server,
                                const UA_NodeId methodNodeId,
                                UA_MethodCallback methodCallback);

/* Backwards compatibility definition */
#define UA_Server_setMethodNode_callback(server, methodNodeId, methodCallback) \
    UA_Server_setMethodNodeCallback(server, methodNodeId, methodCallback)

UA_StatusCode UA_EXPORT UA_THREADSAFE
UA_Server_getMethodNodeCallback(UA_Server *server,
                                const UA_NodeId methodNodeId,
                                UA_MethodCallback *outMethodCallback);

UA_CallMethodResult UA_EXPORT UA_THREADSAFE
UA_Server_call(UA_Server *server, const UA_CallMethodRequest *request);
#endif

/**
 * .. _object-interaction:
 *
 * Interacting with Objects
 * ------------------------
 * Objects in the information model are represented as ObjectNodes. Some
 * convenience functions are provided to simplify the interaction with objects.
 */

/* Write an object property. The property is represented as a VariableNode with
 * a ``HasProperty`` reference from the ObjectNode. The VariableNode is
 * identified by its BrowseName. Writing the property sets the value attribute
 * of the VariableNode.
 *
 * @param server The server object
 * @param objectId The identifier of the object (node)
 * @param propertyName The name of the property
 * @param value The value to be set for the event attribute
 * @return The StatusCode for setting the event attribute */
UA_StatusCode UA_EXPORT UA_THREADSAFE
UA_Server_writeObjectProperty(UA_Server *server, const UA_NodeId objectId,
                              const UA_QualifiedName propertyName,
                              const UA_Variant value);

/* Directly point to the scalar value instead of a variant */
UA_StatusCode UA_EXPORT UA_THREADSAFE
UA_Server_writeObjectProperty_scalar(UA_Server *server, const UA_NodeId objectId,
                                     const UA_QualifiedName propertyName,
                                     const void *value, const UA_DataType *type);

/* Read an object property.
 *
 * @param server The server object
 * @param objectId The identifier of the object (node)
 * @param propertyName The name of the property
 * @param value Contains the property value after reading. Must not be NULL.
 * @return The StatusCode for setting the event attribute */
UA_StatusCode UA_EXPORT UA_THREADSAFE
UA_Server_readObjectProperty(UA_Server *server, const UA_NodeId objectId,
                             const UA_QualifiedName propertyName,
                             UA_Variant *value);

/**
 * .. _addnodes:
 *
 * Node Addition and Deletion
 * --------------------------
 * When creating dynamic node instances at runtime, chances are that you will
 * not care about the specific NodeId of the new node, as long as you can
 * reference it later. When passing numeric NodeIds with a numeric identifier 0,
 * the stack evaluates this as "select a random unassigned numeric NodeId in
 * that namespace". To find out which NodeId was actually assigned to the new
 * node, you may pass a pointer `outNewNodeId`, which will (after a successful
 * node insertion) contain the nodeId of the new node. You may also pass a
 * ``NULL`` pointer if this result is not needed.
 *
 * See the Section :ref:`node-lifecycle` on constructors and on attaching
 * user-defined data to nodes.
 *
 * The methods for node addition and deletion take mostly const arguments that
 * are not modified. When creating a node, a deep copy of the node identifier,
 * node attributes, etc. is created. Therefore, it is possible to call for
 * example ``UA_Server_addVariablenode`` with a value attribute (a
 * :ref:`variant`) pointing to a memory location on the stack. If you need
 * changes to a variable value to manifest at a specific memory location, please
 * use a :ref:`datasource` or a :ref:`value-callback`. */

/* Protect against redundant definitions for server/client */
#ifndef UA_DEFAULT_ATTRIBUTES_DEFINED
#define UA_DEFAULT_ATTRIBUTES_DEFINED
/* The default for variables is "BaseDataType" for the datatype, -2 for the
 * valuerank and a read-accesslevel. */
UA_EXPORT extern const UA_VariableAttributes UA_VariableAttributes_default;
UA_EXPORT extern const UA_VariableTypeAttributes UA_VariableTypeAttributes_default;
/* Methods are executable by default */
UA_EXPORT extern const UA_MethodAttributes UA_MethodAttributes_default;
/* The remaining attribute definitions are currently all zeroed out */
UA_EXPORT extern const UA_ObjectAttributes UA_ObjectAttributes_default;
UA_EXPORT extern const UA_ObjectTypeAttributes UA_ObjectTypeAttributes_default;
UA_EXPORT extern const UA_ReferenceTypeAttributes UA_ReferenceTypeAttributes_default;
UA_EXPORT extern const UA_DataTypeAttributes UA_DataTypeAttributes_default;
UA_EXPORT extern const UA_ViewAttributes UA_ViewAttributes_default;
#endif

/* Don't use this function. There are typed versions as inline functions. */
UA_StatusCode UA_EXPORT UA_THREADSAFE
__UA_Server_addNode(UA_Server *server, const UA_NodeClass nodeClass,
                    const UA_NodeId *requestedNewNodeId,
                    const UA_NodeId *parentNodeId,
                    const UA_NodeId *referenceTypeId,
                    const UA_QualifiedName browseName,
                    const UA_NodeId *typeDefinition,
                    const UA_NodeAttributes *attr,
                    const UA_DataType *attributeType,
                    void *nodeContext, UA_NodeId *outNewNodeId);

UA_INLINABLE( UA_THREADSAFE UA_StatusCode
UA_Server_addVariableNode(UA_Server *server, const UA_NodeId requestedNewNodeId,
                          const UA_NodeId parentNodeId,
                          const UA_NodeId referenceTypeId,
                          const UA_QualifiedName browseName,
                          const UA_NodeId typeDefinition,
                          const UA_VariableAttributes attr,
                          void *nodeContext, UA_NodeId *outNewNodeId) ,{
    return __UA_Server_addNode(server, UA_NODECLASS_VARIABLE, &requestedNewNodeId,
                               &parentNodeId, &referenceTypeId, browseName,
                               &typeDefinition, (const UA_NodeAttributes*)&attr,
                               &UA_TYPES[UA_TYPES_VARIABLEATTRIBUTES],
                               nodeContext, outNewNodeId);
})

UA_INLINABLE( UA_THREADSAFE UA_StatusCode
UA_Server_addVariableTypeNode(UA_Server *server,
                              const UA_NodeId requestedNewNodeId,
                              const UA_NodeId parentNodeId,
                              const UA_NodeId referenceTypeId,
                              const UA_QualifiedName browseName,
                              const UA_NodeId typeDefinition,
                              const UA_VariableTypeAttributes attr,
                              void *nodeContext, UA_NodeId *outNewNodeId) ,{
    return __UA_Server_addNode(server, UA_NODECLASS_VARIABLETYPE,
                               &requestedNewNodeId, &parentNodeId, &referenceTypeId,
                               browseName, &typeDefinition,
                               (const UA_NodeAttributes*)&attr,
                               &UA_TYPES[UA_TYPES_VARIABLETYPEATTRIBUTES],
                               nodeContext, outNewNodeId);
})

UA_INLINABLE( UA_THREADSAFE UA_StatusCode
UA_Server_addObjectNode(UA_Server *server, const UA_NodeId requestedNewNodeId,
                        const UA_NodeId parentNodeId,
                        const UA_NodeId referenceTypeId,
                        const UA_QualifiedName browseName,
                        const UA_NodeId typeDefinition,
                        const UA_ObjectAttributes attr,
                        void *nodeContext, UA_NodeId *outNewNodeId) ,{
    return __UA_Server_addNode(server, UA_NODECLASS_OBJECT, &requestedNewNodeId,
                               &parentNodeId, &referenceTypeId, browseName,
                               &typeDefinition, (const UA_NodeAttributes*)&attr,
                               &UA_TYPES[UA_TYPES_OBJECTATTRIBUTES],
                               nodeContext, outNewNodeId);
})

UA_INLINABLE( UA_THREADSAFE UA_StatusCode
UA_Server_addObjectTypeNode(UA_Server *server, const UA_NodeId requestedNewNodeId,
                            const UA_NodeId parentNodeId,
                            const UA_NodeId referenceTypeId,
                            const UA_QualifiedName browseName,
                            const UA_ObjectTypeAttributes attr,
                            void *nodeContext, UA_NodeId *outNewNodeId) ,{
    return __UA_Server_addNode(server, UA_NODECLASS_OBJECTTYPE, &requestedNewNodeId,
                               &parentNodeId, &referenceTypeId, browseName,
                               &UA_NODEID_NULL, (const UA_NodeAttributes*)&attr,
                               &UA_TYPES[UA_TYPES_OBJECTTYPEATTRIBUTES],
                               nodeContext, outNewNodeId);
})

UA_INLINABLE( UA_THREADSAFE UA_StatusCode
UA_Server_addViewNode(UA_Server *server, const UA_NodeId requestedNewNodeId,
                      const UA_NodeId parentNodeId,
                      const UA_NodeId referenceTypeId,
                      const UA_QualifiedName browseName,
                      const UA_ViewAttributes attr,
                      void *nodeContext, UA_NodeId *outNewNodeId) ,{
    return __UA_Server_addNode(server, UA_NODECLASS_VIEW, &requestedNewNodeId,
                               &parentNodeId, &referenceTypeId, browseName,
                               &UA_NODEID_NULL, (const UA_NodeAttributes*)&attr,
                               &UA_TYPES[UA_TYPES_VIEWATTRIBUTES],
                               nodeContext, outNewNodeId);
})

UA_INLINABLE( UA_THREADSAFE UA_StatusCode
UA_Server_addReferenceTypeNode(UA_Server *server,
                               const UA_NodeId requestedNewNodeId,
                               const UA_NodeId parentNodeId,
                               const UA_NodeId referenceTypeId,
                               const UA_QualifiedName browseName,
                               const UA_ReferenceTypeAttributes attr,
                               void *nodeContext, UA_NodeId *outNewNodeId) ,{
    return __UA_Server_addNode(server, UA_NODECLASS_REFERENCETYPE,
                               &requestedNewNodeId, &parentNodeId, &referenceTypeId,
                               browseName, &UA_NODEID_NULL,
                               (const UA_NodeAttributes*)&attr,
                               &UA_TYPES[UA_TYPES_REFERENCETYPEATTRIBUTES],
                               nodeContext, outNewNodeId);
})

UA_INLINABLE( UA_THREADSAFE UA_StatusCode
UA_Server_addDataTypeNode(UA_Server *server,
                          const UA_NodeId requestedNewNodeId,
                          const UA_NodeId parentNodeId,
                          const UA_NodeId referenceTypeId,
                          const UA_QualifiedName browseName,
                          const UA_DataTypeAttributes attr,
                          void *nodeContext, UA_NodeId *outNewNodeId) ,{
    return __UA_Server_addNode(server, UA_NODECLASS_DATATYPE, &requestedNewNodeId,
                               &parentNodeId, &referenceTypeId, browseName,
                               &UA_NODEID_NULL, (const UA_NodeAttributes*)&attr,
                               &UA_TYPES[UA_TYPES_DATATYPEATTRIBUTES],
                               nodeContext, outNewNodeId);
})

UA_StatusCode UA_EXPORT UA_THREADSAFE
UA_Server_addDataSourceVariableNode(UA_Server *server,
                                    const UA_NodeId requestedNewNodeId,
                                    const UA_NodeId parentNodeId,
                                    const UA_NodeId referenceTypeId,
                                    const UA_QualifiedName browseName,
                                    const UA_NodeId typeDefinition,
                                    const UA_VariableAttributes attr,
                                    const UA_DataSource dataSource,
                                    void *nodeContext, UA_NodeId *outNewNodeId);

/* VariableNodes that are "dynamic" (default for user-created variables) receive
 * and store a SourceTimestamp. For non-dynamic VariableNodes the current time
 * is used for the SourceTimestamp. */
UA_StatusCode UA_EXPORT UA_THREADSAFE
UA_Server_setVariableNodeDynamic(UA_Server *server, const UA_NodeId nodeId,
                                 UA_Boolean isDynamic);

#ifdef UA_ENABLE_METHODCALLS

UA_StatusCode UA_EXPORT UA_THREADSAFE
UA_Server_addMethodNodeEx(UA_Server *server, const UA_NodeId requestedNewNodeId,
                          const UA_NodeId parentNodeId,
                          const UA_NodeId referenceTypeId,
                          const UA_QualifiedName browseName,
                          const UA_MethodAttributes attr, UA_MethodCallback method,
                          size_t inputArgumentsSize, const UA_Argument *inputArguments,
                          const UA_NodeId inputArgumentsRequestedNewNodeId,
                          UA_NodeId *inputArgumentsOutNewNodeId,
                          size_t outputArgumentsSize, const UA_Argument *outputArguments,
                          const UA_NodeId outputArgumentsRequestedNewNodeId,
                          UA_NodeId *outputArgumentsOutNewNodeId,
                          void *nodeContext, UA_NodeId *outNewNodeId);

UA_INLINABLE( UA_THREADSAFE UA_StatusCode
UA_Server_addMethodNode(UA_Server *server, const UA_NodeId requestedNewNodeId,
                        const UA_NodeId parentNodeId, const UA_NodeId referenceTypeId,
                        const UA_QualifiedName browseName, const UA_MethodAttributes attr,
                        UA_MethodCallback method,
                        size_t inputArgumentsSize, const UA_Argument *inputArguments,
                        size_t outputArgumentsSize, const UA_Argument *outputArguments,
                        void *nodeContext, UA_NodeId *outNewNodeId) ,{
    return UA_Server_addMethodNodeEx(server, requestedNewNodeId,  parentNodeId,
                                     referenceTypeId, browseName, attr, method,
                                     inputArgumentsSize, inputArguments,
                                     UA_NODEID_NULL, NULL,
                                     outputArgumentsSize, outputArguments,
                                     UA_NODEID_NULL, NULL,
                                     nodeContext, outNewNodeId);
})

#endif


/**
 * The method pair UA_Server_addNode_begin and _finish splits the AddNodes
 * service in two parts. This is useful if the node shall be modified before
 * finish the instantiation. For example to add children with specific NodeIds.
 * Otherwise, mandatory children (e.g. of an ObjectType) are added with
 * pseudo-random unique NodeIds. Existing children are detected during the
 * _finish part via their matching BrowseName.
 *
 * The _begin method:
 *  - prepares the node and adds it to the nodestore
 *  - copies some unassigned attributes from the TypeDefinition node internally
 *  - adds the references to the parent (and the TypeDefinition if applicable)
 *  - performs type-checking of variables.
 *
 * You can add an object node without a parent if you set the parentNodeId and
 * referenceTypeId to UA_NODE_ID_NULL. Then you need to add the parent reference
 * and hasTypeDef reference yourself before calling the _finish method.
 * Not that this is only allowed for object nodes.
 *
 * The _finish method:
 *  - copies mandatory children
 *  - calls the node constructor(s) at the end
 *  - may remove the node if it encounters an error.
 *
 * The special UA_Server_addMethodNode_finish method needs to be used for method
 * nodes, since there you need to explicitly specifiy the input and output
 * arguments which are added in the finish step (if not yet already there) */

/* The ``attr`` argument must have a type according to the NodeClass.
 * ``VariableAttributes`` for variables, ``ObjectAttributes`` for objects, and
 * so on. Missing attributes are taken from the TypeDefinition node if
 * applicable. */
UA_StatusCode UA_EXPORT UA_THREADSAFE
UA_Server_addNode_begin(UA_Server *server, const UA_NodeClass nodeClass,
                        const UA_NodeId requestedNewNodeId,
                        const UA_NodeId parentNodeId,
                        const UA_NodeId referenceTypeId,
                        const UA_QualifiedName browseName,
                        const UA_NodeId typeDefinition,
                        const void *attr, const UA_DataType *attributeType,
                        void *nodeContext, UA_NodeId *outNewNodeId);

UA_StatusCode UA_EXPORT UA_THREADSAFE
UA_Server_addNode_finish(UA_Server *server, const UA_NodeId nodeId);

#ifdef UA_ENABLE_METHODCALLS

UA_StatusCode UA_EXPORT UA_THREADSAFE
UA_Server_addMethodNode_finish(UA_Server *server, const UA_NodeId nodeId,
                         UA_MethodCallback method,
                         size_t inputArgumentsSize, const UA_Argument *inputArguments,
                         size_t outputArgumentsSize, const UA_Argument *outputArguments);

#endif

/* Deletes a node and optionally all references leading to the node. */
UA_StatusCode UA_EXPORT UA_THREADSAFE
UA_Server_deleteNode(UA_Server *server, const UA_NodeId nodeId,
                     UA_Boolean deleteReferences);

/**
 * Reference Management
 * -------------------- */
UA_StatusCode UA_EXPORT UA_THREADSAFE
UA_Server_addReference(UA_Server *server, const UA_NodeId sourceId,
                       const UA_NodeId refTypeId,
                       const UA_ExpandedNodeId targetId, UA_Boolean isForward);

UA_StatusCode UA_EXPORT UA_THREADSAFE
UA_Server_deleteReference(UA_Server *server, const UA_NodeId sourceNodeId,
                          const UA_NodeId referenceTypeId, UA_Boolean isForward,
                          const UA_ExpandedNodeId targetNodeId,
                          UA_Boolean deleteBidirectional);

/**
 * .. _events:
 *
 * Events
 * ------
 * The method ``UA_Server_createEvent`` creates an event and represents it as
 * node. The node receives a unique `EventId` which is automatically added to
 * the node. The method returns a `NodeId` to the object node which represents
 * the event through ``outNodeId``. The `NodeId` can be used to set the
 * attributes of the event. The generated `NodeId` is always numeric.
 * ``outNodeId`` cannot be ``NULL``.
 *
 * Note: In order to see an event in UAExpert, the field `Time` must be given a
 * value!
 *
 * The method ``UA_Server_triggerEvent`` "triggers" an event by adding it to all
 * monitored items of the specified origin node and those of all its parents.
 * Any filters specified by the monitored items are automatically applied. Using
 * this method deletes the node generated by ``UA_Server_createEvent``. The
 * `EventId` for the new event is generated automatically and is returned
 * through ``outEventId``. ``NULL`` can be passed if the `EventId` is not
 * needed. ``deleteEventNode`` specifies whether the node representation of the
 * event should be deleted after invoking the method. This can be useful if
 * events with the similar attributes are triggered frequently. ``UA_TRUE``
 * would cause the node to be deleted. */

#ifdef UA_ENABLE_SUBSCRIPTIONS_EVENTS

/* Creates a node representation of an event
 *
 * @param server The server object
 * @param eventType The type of the event for which a node should be created
 * @param outNodeId The NodeId of the newly created node for the event
 * @return The StatusCode of the UA_Server_createEvent method */
UA_StatusCode UA_EXPORT UA_THREADSAFE
UA_Server_createEvent(UA_Server *server, const UA_NodeId eventType,
                      UA_NodeId *outNodeId);

/* Triggers a node representation of an event by applying EventFilters and
 * adding the event to the appropriate queues.
 *
 * @param server The server object
 * @param eventNodeId The NodeId of the node representation of the event which
 *        should be triggered
 * @param outEvent the EventId of the new event
 * @param deleteEventNode Specifies whether the node representation of the event
 *        should be deleted
 * @return The StatusCode of the UA_Server_triggerEvent method */
UA_StatusCode UA_EXPORT UA_THREADSAFE
UA_Server_triggerEvent(UA_Server *server, const UA_NodeId eventNodeId,
                       const UA_NodeId originId, UA_ByteString *outEventId,
                       const UA_Boolean deleteEventNode);

#endif /* UA_ENABLE_SUBSCRIPTIONS_EVENTS */

#ifdef UA_ENABLE_SUBSCRIPTIONS_ALARMS_CONDITIONS
typedef enum UA_TwoStateVariableCallbackType {
  UA_ENTERING_ENABLEDSTATE,
  UA_ENTERING_ACKEDSTATE,
  UA_ENTERING_CONFIRMEDSTATE,
  UA_ENTERING_ACTIVESTATE
} UA_TwoStateVariableCallbackType;

/* Callback prototype to set user specific callbacks */
typedef UA_StatusCode
(*UA_TwoStateVariableChangeCallback)(UA_Server *server, const UA_NodeId *condition);

/* Create condition instance. The function checks first whether the passed
 * conditionType is a subType of ConditionType. Then checks whether the
 * condition source has HasEventSource reference to its parent. If not, a
 * HasEventSource reference will be created between condition source and server
 * object. To expose the condition in address space, a hierarchical
 * ReferenceType should be passed to create the reference to condition source.
 * Otherwise, UA_NODEID_NULL should be passed to make the condition not exposed.
 *
 * @param server The server object
 * @param conditionId The NodeId of the requested Condition Object. When passing
 *        UA_NODEID_NUMERIC(X,0) an unused nodeid in namespace X will be used.
 *        E.g. passing UA_NODEID_NULL will result in a NodeId in namespace 0.
 * @param conditionType The NodeId of the node representation of the ConditionType
 * @param conditionName The name of the condition to be created
 * @param conditionSource The NodeId of the Condition Source (Parent of the Condition)
 * @param hierarchialReferenceType The NodeId of Hierarchical ReferenceType
 *                                 between Condition and its source
 * @param outConditionId The NodeId of the created Condition
 * @return The StatusCode of the UA_Server_createCondition method */
UA_StatusCode UA_EXPORT
UA_Server_createCondition(UA_Server *server,
                          const UA_NodeId conditionId,
                          const UA_NodeId conditionType,
                          const UA_QualifiedName conditionName,
                          const UA_NodeId conditionSource,
                          const UA_NodeId hierarchialReferenceType,
                          UA_NodeId *outConditionId);

/**
 * The method pair UA_Server_addCondition_begin and _finish splits the
 * UA_Server_createCondtion in two parts similiar to the
 * UA_Server_addNode_begin / _finish pair. This is useful if the node shall be
 * modified before finish the instantiation. For example to add children with
 * specific NodeIds.
 * For details refer to the UA_Server_addNode_begin / _finish methods.
 *
 * Additionally to UA_Server_addNode_begin UA_Server_addCondition_begin checks
 * if the passed condition type is a subtype of the OPC UA ConditionType.
 *
 * @param server The server object
 * @param conditionId The NodeId of the requested Condition Object. When passing
 *        UA_NODEID_NUMERIC(X,0) an unused nodeid in namespace X will be used.
 *        E.g. passing UA_NODEID_NULL will result in a NodeId in namespace 0.
 * @param conditionType The NodeId of the node representation of the ConditionType
 * @param conditionName The name of the condition to be added
 * @param outConditionId The NodeId of the added Condition
 * @return The StatusCode of the UA_Server_addCondition_begin method */
UA_StatusCode UA_EXPORT
UA_Server_addCondition_begin(UA_Server *server,
                             const UA_NodeId conditionId,
                             const UA_NodeId conditionType,
                             const UA_QualifiedName conditionName,
                             UA_NodeId *outConditionId);

/**
 * Second call of the UA_Server_addCondition_begin and _finish pair.
 *
 * Additionally to UA_Server_addNode_finish UA_Server_addCondition_finish:
 *  - checks whether the condition source has HasEventSource reference to its
 *    parent. If not, a HasEventSource reference will be created between
 *    condition source and server object
 *  - exposes the condition in the address space if hierarchialReferenceType is
 *    not UA_NODEID_NULL by adding a reference of this type from the condition
 *    source to the condition instance
 *  - initializes the standard condition fields and callbacks
 *
 * @param server The server object
 * @param conditionId The NodeId of the unfinished Condition Object
 * @param conditionSource The NodeId of the Condition Source (Parent of the Condition)
 * @param hierarchialReferenceType The NodeId of Hierarchical ReferenceType
 *                                 between Condition and its source
 * @return The StatusCode of the UA_Server_addCondition_finish method */

UA_StatusCode UA_EXPORT
UA_Server_addCondition_finish(UA_Server *server,
                              const UA_NodeId conditionId,
                              const UA_NodeId conditionSource,
                              const UA_NodeId hierarchialReferenceType);

/* Set the value of condition field.
 *
 * @param server The server object
 * @param condition The NodeId of the node representation of the Condition Instance
 * @param value Variant Value to be written to the Field
 * @param fieldName Name of the Field in which the value should be written
 * @return The StatusCode of the UA_Server_setConditionField method*/
UA_StatusCode UA_EXPORT UA_THREADSAFE
UA_Server_setConditionField(UA_Server *server,
                            const UA_NodeId condition,
                            const UA_Variant *value,
                            const UA_QualifiedName fieldName);

/* Set the value of property of condition field.
 *
 * @param server The server object
 * @param condition The NodeId of the node representation of the Condition
 *        Instance
 * @param value Variant Value to be written to the Field
 * @param variableFieldName Name of the Field which has a property
 * @param variablePropertyName Name of the Field Property in which the value
 *        should be written
 * @return The StatusCode of the UA_Server_setConditionVariableFieldProperty*/
UA_StatusCode UA_EXPORT
UA_Server_setConditionVariableFieldProperty(UA_Server *server,
                                            const UA_NodeId condition,
                                            const UA_Variant *value,
                                            const UA_QualifiedName variableFieldName,
                                            const UA_QualifiedName variablePropertyName);

/* Triggers an event only for an enabled condition. The condition list is
 * updated then with the last generated EventId.
 *
 * @param server The server object
 * @param condition The NodeId of the node representation of the Condition Instance
 * @param conditionSource The NodeId of the node representation of the Condition Source
 * @param outEventId last generated EventId
 * @return The StatusCode of the UA_Server_triggerConditionEvent method */
UA_StatusCode UA_EXPORT
UA_Server_triggerConditionEvent(UA_Server *server,
                                const UA_NodeId condition,
                                const UA_NodeId conditionSource,
                                UA_ByteString *outEventId);

/* Add an optional condition field using its name. (TODO Adding optional methods
 * is not implemented yet)
 *
 * @param server The server object
 * @param condition The NodeId of the node representation of the Condition Instance
 * @param conditionType The NodeId of the node representation of the Condition Type
 * from which the optional field comes
 * @param fieldName Name of the optional field
 * @param outOptionalVariable The NodeId of the created field (Variable Node)
 * @return The StatusCode of the UA_Server_addConditionOptionalField method */
UA_StatusCode UA_EXPORT
UA_Server_addConditionOptionalField(UA_Server *server,
                                    const UA_NodeId condition,
                                    const UA_NodeId conditionType,
                                    const UA_QualifiedName fieldName,
                                    UA_NodeId *outOptionalVariable);

/* Function used to set a user specific callback to TwoStateVariable Fields of a
 * condition. The callbacks will be called before triggering the events when
 * transition to true State of EnabledState/Id, AckedState/Id, ConfirmedState/Id
 * and ActiveState/Id occurs.
 *
 * @param server The server object
 * @param condition The NodeId of the node representation of the Condition Instance
 * @param conditionSource The NodeId of the node representation of the Condition Source
 * @param removeBranch (Not Implemented yet)
 * @param callback User specific callback function
 * @param callbackType Callback function type, indicates where it should be called
 * @return The StatusCode of the UA_Server_setConditionTwoStateVariableCallback method */
UA_StatusCode UA_EXPORT
UA_Server_setConditionTwoStateVariableCallback(UA_Server *server,
                                               const UA_NodeId condition,
                                               const UA_NodeId conditionSource,
                                               UA_Boolean removeBranch,
                                               UA_TwoStateVariableChangeCallback callback,
                                               UA_TwoStateVariableCallbackType callbackType);

/* Delete a condition from the address space and the internal lists.
 *
 * @param server The server object
 * @param condition The NodeId of the node representation of the Condition Instance
 * @param conditionSource The NodeId of the node representation of the Condition Source
 * @return ``UA_STATUSCODE_GOOD`` on success */
UA_StatusCode UA_EXPORT
UA_Server_deleteCondition(UA_Server *server,
                          const UA_NodeId condition,
                          const UA_NodeId conditionSource);

/*
 * Set the LimitState of the LimitAlarmType
 *
 * @param server The server object
 * @param conditionId The NodeId of the node representation of the Condition Instance
 * @param limitValue The value from the trigger node
 */
UA_StatusCode UA_EXPORT
UA_Server_setLimitState(UA_Server *server, const UA_NodeId conditionId,
                        UA_Double limitValue);

/*
 * Parse the certifcate and set Expiration date
 *
 * @param server The server object
 * @param conditionId The NodeId of the node representation of the Condition Instance
 * @param cert The certificate for parsing
 */
UA_StatusCode UA_EXPORT
UA_Server_setExpirationDate(UA_Server *server, const UA_NodeId conditionId,
                            UA_ByteString  cert);

#endif /* UA_ENABLE_SUBSCRIPTIONS_ALARMS_CONDITIONS */

/**
 * Update the Server Certificate at Runtime
 * ---------------------------------------- */
UA_StatusCode UA_EXPORT
UA_Server_updateCertificate(UA_Server *server,
                            const UA_ByteString *oldCertificate,
                            const UA_ByteString *newCertificate,
                            const UA_ByteString *newPrivateKey,
                            UA_Boolean closeSessions,
                            UA_Boolean closeSecureChannels);

/**
 * Utility Functions
 * ----------------- */
/* Lookup a datatype by its NodeId. Takes the custom types in the server
 * configuration into account. Return NULL if none found. */
UA_EXPORT const UA_DataType *
UA_Server_findDataType(UA_Server *server, const UA_NodeId *typeId);

/* Add a new namespace to the server. Returns the index of the new namespace */
UA_UInt16 UA_EXPORT UA_THREADSAFE
UA_Server_addNamespace(UA_Server *server, const char* name);

/* Get namespace by name from the server. */
UA_StatusCode UA_EXPORT UA_THREADSAFE
UA_Server_getNamespaceByName(UA_Server *server, const UA_String namespaceUri,
                             size_t* foundIndex);

/* Get namespace by id from the server. */
UA_StatusCode UA_EXPORT UA_THREADSAFE
UA_Server_getNamespaceByIndex(UA_Server *server, const size_t namespaceIndex,
                              UA_String *foundUri);

/**
* .. _async-operations:
*
* Async Operations
* ----------------
* Some operations (such as reading out a sensor that needs to warm up) can take
* quite some time. In order not to block the server during such an operation, it
* can be "outsourced" to a worker thread.
*
* Take the example of a CallRequest. It is split into the individual method call
* operations. If the method is marked as async, then the operation is put into a
* queue where it is be retrieved by a worker. The worker returns the result when
* ready. See the examples in ``/examples/tutorial_server_method_async.c`` for
* the usage.
*
* Note that the operation can time out (see the asyncOperationTimeout setting in
* the server config) also when it has been retrieved by the worker. */

#if UA_MULTITHREADING >= 100

/* Set the async flag in a method node */
UA_StatusCode UA_EXPORT
UA_Server_setMethodNodeAsync(UA_Server *server, const UA_NodeId id,
                             UA_Boolean isAsync);

typedef enum {
    UA_ASYNCOPERATIONTYPE_INVALID, /* 0, the default */
    UA_ASYNCOPERATIONTYPE_CALL
    /* UA_ASYNCOPERATIONTYPE_READ, */
    /* UA_ASYNCOPERATIONTYPE_WRITE, */
} UA_AsyncOperationType;

typedef union {
    UA_CallMethodRequest callMethodRequest;
    /* UA_ReadValueId readValueId; */
    /* UA_WriteValue writeValue; */
} UA_AsyncOperationRequest;

typedef union {
    UA_CallMethodResult callMethodResult;
    /* UA_DataValue readResult; */
    /* UA_StatusCode writeResult; */
} UA_AsyncOperationResponse;

/* Get the next async operation without blocking
 *
 * @param server The server object
 * @param type The type of the async operation
 * @param request Receives pointer to the operation
 * @param context Receives the pointer to the operation context
 * @param timeout The timestamp when the operation times out and can
 *        no longer be returned to the client. The response has to
 *        be set in UA_Server_setAsyncOperationResult in any case.
 * @return false if queue is empty, true else */
UA_Boolean UA_EXPORT
UA_Server_getAsyncOperationNonBlocking(UA_Server *server, UA_AsyncOperationType *type,
                                       const UA_AsyncOperationRequest **request,
                                       void **context, UA_DateTime *timeout);

/* UA_Boolean UA_EXPORT */
/* UA_Server_getAsyncOperationBlocking(UA_Server *server, UA_AsyncOperationType *type, */
/*                                     const UA_AsyncOperationRequest **request, */
/*                                     void **context, UA_DateTime *timeout); */

/* Submit an async operation result
 *
 * @param server The server object
 * @param response Pointer to the operation result
 * @param context Pointer to the operation context */
void UA_EXPORT
UA_Server_setAsyncOperationResult(UA_Server *server,
                                  const UA_AsyncOperationResponse *response,
                                  void *context);

#endif /* !UA_MULTITHREADING >= 100 */

/**
 * Statistics
 * ----------
 *
 * Statistic counters keeping track of the current state of the stack. Counters
 * are structured per OPC UA communication layer. */

typedef struct {
   UA_SecureChannelStatistics scs;
   UA_SessionStatistics ss;
} UA_ServerStatistics;

UA_ServerStatistics UA_EXPORT
UA_Server_getStatistics(UA_Server *server);

/**
  * Reverse Connect
  * ---------------
  *
  * The reverse connect feature of OPC UA permits the server instead of the client to
  * establish the connection.
  * The client must expose the listening port so the server is able to reach it.
  */

/**
 * The reverse connect state change callback is called whenever the state of a reverse
 * connect is changed by a connection attempt, a successful connection or a connection
 * loss.
 *
 * The reverse connect states reflect the state of the secure channel currently associated
 * with a reverse connect. The state will remain UA_SECURECHANNELSTATE_CONNECTING while
 * the server attempts repeatedly to establish a connection.
 */
typedef void (*UA_Server_ReverseConnectStateCallback)(UA_Server *server, UA_UInt64 handle,
                                                      UA_SecureChannelState state,
                                                      void *context);

/**
 * Registers a reverse connect in the server.
 * The server periodically attempts to establish a connection if the initial connect fails
 * or if the connection breaks.
 *
 * @param server The server object
 * @param url The URL of the remote client
 * @param stateCallback The callback which will be called on state changes
 * @param callbackContext The context for the state callback
 * @param handle Is set to the handle of the reverse connect if not NULL
 * @return Returns UA_STATUSCODE_GOOD if the reverse connect has been registered
 */
UA_StatusCode UA_EXPORT
UA_Server_addReverseConnect(UA_Server *server, UA_String url,
                                          UA_Server_ReverseConnectStateCallback stateCallback,
                                          void *callbackContext, UA_UInt64 *handle);

/**
 * Removes a reverse connect from the server and closes the connection if it is currently
 * open.
 *
 * @param server The server object
 * @param handle The handle of the reverse connect to remove
 * @return Returns UA_STATUSCODE_GOOD if the reverse connect has been successfully removed
 */
UA_StatusCode UA_EXPORT
UA_Server_removeReverseConnect(UA_Server *server, UA_UInt64 handle);

_UA_END_DECLS

#ifdef UA_ENABLE_PUBSUB
#include <open62541/server_pubsub.h>
#endif

#endif /* UA_SERVER_H_ */<|MERGE_RESOLUTION|>--- conflicted
+++ resolved
@@ -845,23 +845,18 @@
                              &UA_TYPES[UA_TYPES_BYTE], &eventNotifier);
 })
 
-<<<<<<< HEAD
 /**
  * Writes an UA_Variant to a variable/variableType node.
  * StatusCode is set to ``UA_STATUSCODE_GOOD``, sourceTimestamp and
  * serverTimestamp are set to UA_DateTime_now()
  */
 UA_INLINABLE( UA_THREADSAFE UA_StatusCode
-=======
-static UA_INLINE UA_THREADSAFE UA_StatusCode
->>>>>>> 9073ee22
 UA_Server_writeValue(UA_Server *server, const UA_NodeId nodeId,
                      const UA_Variant value) ,{
     return __UA_Server_write(server, &nodeId, UA_ATTRIBUTEID_VALUE,
                              &UA_TYPES[UA_TYPES_VARIANT], &value);
 })
 
-<<<<<<< HEAD
 /**
  * Writes an UA_DataValue to a variable/variableType node.
  * In contrast to UA_Server_writeValue, this functions can also write
@@ -870,14 +865,6 @@
 UA_INLINABLE( UA_THREADSAFE UA_StatusCode
 UA_Server_writeDataValue(UA_Server *server, const UA_NodeId nodeId,
                      const UA_DataValue value) ,{
-=======
-/* Writes an UA_DataValue to a variable/variableType node. In contrast to
- * UA_Server_writeValue, this functions can also write SourceTimestamp,
- * ServerTimestamp and StatusCode. */
-static UA_INLINE UA_THREADSAFE UA_StatusCode
-UA_Server_writeDataValue(UA_Server *server, const UA_NodeId nodeId,
-                         const UA_DataValue value) {
->>>>>>> 9073ee22
     return __UA_Server_write(server, &nodeId, UA_ATTRIBUTEID_VALUE,
                              &UA_TYPES[UA_TYPES_DATAVALUE], &value);
 })
