from __future__ import print_function
import sys
from collections import OrderedDict
import re
from lxml import etree

if len(sys.argv) != 3:
    print("Usage: python generate_builtin.py <path/to/Opc.Ua.Types.bsd> <outfile w/o extension>", file=sys.stdout)
    exit(0)

# types that are coded manually 
exclude_types = set(["Boolean", "SByte", "Byte", "Int16", "UInt16", "Int32", "UInt32",
                    "Int64", "UInt64", "Float", "Double", "String", "DateTime", "Guid",
                    "ByteString", "XmlElement", "NodeId", "ExpandedNodeId", "StatusCode", 
                    "QualifiedName", "LocalizedText", "ExtensionObject", "DataValue",
                     "Variant", "DiagnosticInfo", "IntegerId"])

elementary_size = dict()
elementary_size["Boolean"] = 1;
elementary_size["SByte"] = 1;
elementary_size["Byte"] = 1;
elementary_size["Int16"] = 2;
elementary_size["UInt16"] = 2;
elementary_size["Int32"] = 4;
elementary_size["UInt32"] = 4;
elementary_size["Int64"] = 8;
elementary_size["UInt64"] = 8;
elementary_size["Float"] = 4;
elementary_size["Double"] = 8;
elementary_size["DateTime"] = 8;
elementary_size["StatusCode"] = 4;

# indefinite_types = ["NodeId", "ExpandedNodeId", "QualifiedName", "LocalizedText", "ExtensionObject", "DataValue", "Variant", "DiagnosticInfo"]
indefinite_types = ["ExpandedNodeId", "QualifiedName", "ExtensionObject", "DataValue", "Variant", "DiagnosticInfo"]
enum_types = []
structured_types = []
                   
# indefinite types cannot be directly contained in a record as they don't have a definite size
printed_types = exclude_types # types that were already printed and which we can use in the structures to come

# types we do not want to autogenerate
def skipType(name):
    if name in exclude_types:
        return True
    if re.search("NodeId$", name) != None:
        return True
    return False

def stripTypename(tn):
    return tn[tn.find(":")+1:]

def camlCase2AdaCase(item):
    (newitem, n) = re.subn("(?<!^)(?<![A-Z])([A-Z])", "_\\1", item)
    return newitem
    
def camlCase2CCase(item):
    if item in ["Float","Double"]:
        return "my" + item
    return item[:1].lower() + item[1:] if item else ''

# are the prerequisites in place? if not, postpone.
def printableStructuredType(element):
    for child in element:
        if child.tag == "{http://opcfoundation.org/BinarySchema/}Field":
            typename = stripTypename(child.get("TypeName"))
            if typename not in printed_types:
                return False
    return True

# There three types of types in the bsd file:
# StructuredType, EnumeratedType OpaqueType

def createEnumerated(element):
    valuemap = OrderedDict()
    name = "UA_" + element.get("Name")
    enum_types.append(name)
    print("\n/*** " + name + " ***/", end='\n', file=fh)
    for child in element:
        if child.tag == "{http://opcfoundation.org/BinarySchema/}Documentation":
            print("/* " + child.text + " */", end='\n', file=fh)
        if child.tag == "{http://opcfoundation.org/BinarySchema/}EnumeratedValue":
            valuemap[name + "_" + child.get("Name")] = child.get("Value")
    valuemap = OrderedDict(sorted(valuemap.iteritems(), key=lambda (k,v): int(v)))
    print("typedef UA_UInt32 " + name + ";", end='\n', file=fh);
    print("enum " + name + "_enum { \n\t" + ",\n\t".join(map(lambda (key, value) : key + " = " + value, valuemap.iteritems())) + "\n};", end='\n', file=fh)
    print("UA_TYPE_METHOD_PROTOTYPES (" + name + ")", end='\n', file=fh)
    print("UA_TYPE_METHOD_CALCSIZE_AS("+name+", UA_UInt32)", end='\n', file=fc)
    print("UA_TYPE_METHOD_ENCODE_AS("+name+", UA_UInt32)", end='\n', file=fc)
    print("UA_TYPE_METHOD_DECODE_AS("+name+", UA_UInt32)", end='\n', file=fc)
    print("UA_TYPE_METHOD_DELETE_AS("+name+", UA_UInt32)", end='\n', file=fc)
    print("UA_TYPE_METHOD_DELETEMEMBERS_AS("+name+", UA_UInt32)\n", end='\n', file=fc)
    
    return
    
def createStructured(element):
    valuemap = OrderedDict()
    name = "UA_" + element.get("Name")
    print("\n/*** " + name + " ***/", end='\n', file=fh)

    lengthfields = set()
    for child in element:
        if child.get("LengthField"):
            lengthfields.add(child.get("LengthField"))
    
    for child in element:
        if child.tag == "{http://opcfoundation.org/BinarySchema/}Documentation":
            print("/* " + child.text + " */", end='\n', file=fh)
        elif child.tag == "{http://opcfoundation.org/BinarySchema/}Field":
            if child.get("Name") in lengthfields:
                continue
            childname = child.get("Name")
            #if childname in printed_types:
            #    childname = childname + "_Value" # attributes may not have the name of a type
            typename = stripTypename(child.get("TypeName"))
            if typename in structured_types:
                valuemap[childname] = typename + "*"
            elif typename in indefinite_types:
                valuemap[childname] = typename + "*"
            elif child.get("LengthField"):
                valuemap[childname] = typename + "**"
            else:
                valuemap[childname] = typename

    # if "Response" in name[len(name)-9:]:
    #    print("type " + name + " is new Response_Base with "),
    # elif "Request" in name[len(name)-9:]:
    #    print ("type " + name + " is new Request_Base with "),
    # else:
    #    print ("type " + name + " is new UA_Builtin with "),
    print("typedef struct T_" + name + " {", end='\n', file=fh)
    if len(valuemap) > 0:
        for n,t in valuemap.iteritems():
            if t.find("**") != -1:
<<<<<<< HEAD
	        print("\t" + "UA_UInt32 " + n + "_size;", end='\n', file=fh)
=======
	        print("\t" + "UInt32 " + n + "Size;", end='\n', file=fh)
>>>>>>> 6b261e3d
            print("\t" + "UA_" + t + " " + n + ";", end='\n', file=fh)
    else:
        print("\t/* null record */", end='\n', file=fh)
        print("\tUA_Int32 NullRecord; /* avoiding warnings */", end='\n', file=fh)
    print("} " + name + ";", end='\n', file=fh)

    print("UA_Int32 " + name + "_calcSize(" + name + " const * ptr);", end='\n', file=fh)
    print("UA_Int32 " + name + "_encode(" + name + " const * src, UA_Int32* pos, char* dst);", end='\n', file=fh)
    print("UA_Int32 " + name + "_decode(char const * src, UA_UInt32* pos, " + name + "* dst);", end='\n', file=fh)

    if "Response" in name[len(name)-9:]:
		#Sten: not sure how to get it, actually we need to solve it on a higher level
        #print("UA_Int32 "  + name + "_calcSize(" + name + " const * ptr) {\n\treturn UA_ResponseHeader_getSize()", end='', file=fc)
		print("UA_Int32 "  + name + "_calcSize(" + name + " const * ptr) {\n\treturn 0", end='', file=fc)  
    elif "Request" in name[len(name)-9:]:
		#Sten: dito
        #print("UA_Int32 "  + name + "_calcSize(" + name + " const * ptr) {\n\treturn UA_RequestHeader_getSize()", end='', file=fc) 
		print("UA_Int32 "  + name + "_calcSize(" + name + " const * ptr) {\n\treturn 0", end='', file=fc) 
    else:
	# code 
        print("UA_Int32 "  + name + "_calcSize(" + name + " const * ptr) {\n\treturn 0", end='', file=fc)

    # code _calcSize
    for n,t in valuemap.iteritems():
        if t in elementary_size:
            print('\n\t + sizeof(UA_' + t + ") // " + n, end='', file=fc)
        else:
            if t in enum_types:
                print('\n\t + 4 //' + n, end='', file=fc) # enums are all 32 bit
            elif t.find("**") != -1:
		print("\n\t + 4 //" + n + "Size", end='', file=fc),
		print("\n\t + UA_Array_calcSize(ptr->" + n + "Size, UA_" + t[0:t.find("*")].upper() + ", (void const**) ptr->" + n +")", end='', file=fc)
            elif t.find("*") != -1:
                print('\n\t + ' + "UA_" + t[0:t.find("*")] + "_calcSize(ptr->" + n + ')', end='', file=fc)
            else:
                print('\n\t + ' + "UA_" + t + "_calcSize(&(ptr->" + n + '))', end='', file=fc)

    print("\n\t;\n};\n", end='\n', file=fc)

    print("UA_Int32 "+name+"_encode("+name+" const * src, UA_Int32* pos, char* dst) {\n\tUA_Int32 retval = UA_SUCCESS;", end='\n', file=fc)
    # code _encode
    for n,t in valuemap.iteritems():
        if t in elementary_size:
            print('\tretval |= UA_'+t+'_encode(&(src->'+n+'),pos,dst);', end='\n', file=fc)
        else:
            if t in enum_types:
                print('\tretval |= UA_'+t+'_encode(&(src->'+n+'),pos,dst);', end='\n', file=fc)
            elif t.find("**") != -1:
                print('\tretval |= UA_Int32_encode(&(src->'+n+'Size),pos,dst); // encode size', end='\n', file=fc)
		print("\tretval |= UA_Array_encode((void const**) (src->"+n+"),src->"+n+"Size, UA_" + t[0:t.find("*")].upper()+",pos,dst);", end='\n', file=fc)
            elif t.find("*") != -1:
                print('\tretval |= UA_' + t[0:t.find("*")] + "_encode(src->" + n + ',pos,dst);', end='\n', file=fc)
            else:
                print('\tretval |= UA_'+t+"_encode(&(src->"+n+"),pos,dst);", end='\n', file=fc)
    print("\treturn retval;\n};\n", end='\n', file=fc)

    print("UA_Int32 "+name+"_decode(char const * src, UA_UInt32* pos, " + name + "* dst) {\n\tUA_Int32 retval = UA_SUCCESS;", end='\n', file=fc)
    # code _decode
    for n,t in valuemap.iteritems():
        if t in elementary_size:
            print('\tretval |= UA_'+t+'_decode(src,pos,&(dst->'+n+'));', end='\n', file=fc)
        else:
            if t in enum_types:
                print('\tretval |= UA_'+t+'_decode(src,pos,&(dst->'+n+'));', end='\n', file=fc)
            elif t.find("**") != -1:
                print('\tretval |= UA_Int32_decode(src,pos,&(dst->'+n+'Size)); // decode size', end='\n', file=fc)
		print("\tretval |= UA_Array_decode(src,dst->"+n+"Size, UA_" + t[0:t.find("*")].upper()+",pos,(void const**) (dst->"+n+"));", end='\n', file=fc) #not tested
            elif t.find("*") != -1:
                print('\tretval |= UA_' + t[0:t.find("*")] + "_decode(src,pos,dst->"+ n +");", end='\n', file=fc)
            else:
                print('\tretval |= UA_'+t+"_decode(src,pos,&(dst->"+n+"));", end='\n', file=fc)
    print("\treturn retval;\n};\n", end='\n', file=fc)
        
def createOpaque(element):
    name = "UA_" + element.get("Name")
    print("\n/*** " + name + " ***/", end='\n', file=fh)
    for child in element:
        if child.tag == "{http://opcfoundation.org/BinarySchema/}Documentation":
            print("/* " + child.text + " */", end='\n', file=fh)

    print("typedef UA_ByteString " + name + ";", end='\n', file=fh)
    print("UA_TYPE_METHOD_PROTOTYPES (" + name + ")", end='\n', file=fh)
    print("UA_TYPE_METHOD_CALCSIZE_AS("+name+", UA_ByteString)", end='\n', file=fc)
    print("UA_TYPE_METHOD_ENCODE_AS("+name+", UA_ByteString)", end='\n', file=fc)
    print("UA_TYPE_METHOD_DECODE_AS("+name+", UA_ByteString)", end='\n', file=fc)
    print("UA_TYPE_METHOD_DELETE_AS("+name+", UA_ByteString)", end='\n', file=fc)
    print("UA_TYPE_METHOD_DELETEMEMBERS_AS("+name+", UA_ByteString)\n", end='\n', file=fc)
    return

ns = {"opc": "http://opcfoundation.org/BinarySchema/"}
tree = etree.parse(sys.argv[1])
types = tree.xpath("/opc:TypeDictionary/*[not(self::opc:Import)]", namespaces=ns)

fh = open(sys.argv[2] + ".h",'w');
fc = open(sys.argv[2] + ".c",'w');
print('#include "' + sys.argv[2] + '.h"', end='\n', file=fc);

# types for which we create a vector type
arraytypes = set()
fields = tree.xpath("//opc:Field", namespaces=ns)
for field in fields:
    if field.get("LengthField"):
        arraytypes.add(stripTypename(field.get("TypeName")))

deferred_types = OrderedDict()

print('#ifndef OPCUA_H_', end='\n', file=fh)
print('#define OPCUA_H_', end='\n', file=fh)
print('#include "opcua_basictypes.h"', end='\n', file=fh)
print('#include "opcua_namespace_0.h"', end='\n', file=fh);

for element in types:
    name = element.get("Name")
    if skipType(name):
        continue
        
    if element.tag == "{http://opcfoundation.org/BinarySchema/}EnumeratedType":
        createEnumerated(element)
        printed_types.add(name)
    elif element.tag == "{http://opcfoundation.org/BinarySchema/}StructuredType":
        if printableStructuredType(element):
            createStructured(element)
            structured_types.append(name)
            printed_types.add(name)
        else: # the record contains types that were not yet detailed
            deferred_types[name] = element
            continue
    elif element.tag == "{http://opcfoundation.org/BinarySchema/}OpaqueType":
        createOpaque(element)
        printed_types.add(name)

    #if name in arraytypes:
    #    print "package ListOf" + name + " is new Types.Arrays.UA_Builtin_Arrays(" + name + ");\n"

for name, element in deferred_types.iteritems():
    createStructured(element)
    # if name in arraytypes:
    #    print "package ListOf" + name + " is new Types.Arrays.UA_Builtin_Arrays(" + name + ");\n"

print('#endif /* OPCUA_H_ */', end='\n', file=fh)
fh.close()
fc.close()
<|MERGE_RESOLUTION|>--- conflicted
+++ resolved
@@ -131,11 +131,7 @@
     if len(valuemap) > 0:
         for n,t in valuemap.iteritems():
             if t.find("**") != -1:
-<<<<<<< HEAD
 	        print("\t" + "UA_UInt32 " + n + "_size;", end='\n', file=fh)
-=======
-	        print("\t" + "UInt32 " + n + "Size;", end='\n', file=fh)
->>>>>>> 6b261e3d
             print("\t" + "UA_" + t + " " + n + ";", end='\n', file=fh)
     else:
         print("\t/* null record */", end='\n', file=fh)
@@ -166,14 +162,14 @@
             if t in enum_types:
                 print('\n\t + 4 //' + n, end='', file=fc) # enums are all 32 bit
             elif t.find("**") != -1:
-		print("\n\t + 4 //" + n + "Size", end='', file=fc),
-		print("\n\t + UA_Array_calcSize(ptr->" + n + "Size, UA_" + t[0:t.find("*")].upper() + ", (void const**) ptr->" + n +")", end='', file=fc)
+		print("\n\t + 4 //" + n + "_size", end='', file=fc),
+		print("\n\t + UA_Array_calcSize(ptr->" + n + "_size, UA_" + t[0:t.find("*")].upper() + ", (void const**) ptr->" + n +")", end='', file=fc)
             elif t.find("*") != -1:
                 print('\n\t + ' + "UA_" + t[0:t.find("*")] + "_calcSize(ptr->" + n + ')', end='', file=fc)
             else:
                 print('\n\t + ' + "UA_" + t + "_calcSize(&(ptr->" + n + '))', end='', file=fc)
 
-    print("\n\t;\n};\n", end='\n', file=fc)
+    print("\n\t;\n}\n", end='\n', file=fc)
 
     print("UA_Int32 "+name+"_encode("+name+" const * src, UA_Int32* pos, char* dst) {\n\tUA_Int32 retval = UA_SUCCESS;", end='\n', file=fc)
     # code _encode
@@ -190,7 +186,7 @@
                 print('\tretval |= UA_' + t[0:t.find("*")] + "_encode(src->" + n + ',pos,dst);', end='\n', file=fc)
             else:
                 print('\tretval |= UA_'+t+"_encode(&(src->"+n+"),pos,dst);", end='\n', file=fc)
-    print("\treturn retval;\n};\n", end='\n', file=fc)
+    print("\treturn retval;\n}\n", end='\n', file=fc)
 
     print("UA_Int32 "+name+"_decode(char const * src, UA_UInt32* pos, " + name + "* dst) {\n\tUA_Int32 retval = UA_SUCCESS;", end='\n', file=fc)
     # code _decode
@@ -207,7 +203,7 @@
                 print('\tretval |= UA_' + t[0:t.find("*")] + "_decode(src,pos,dst->"+ n +");", end='\n', file=fc)
             else:
                 print('\tretval |= UA_'+t+"_decode(src,pos,&(dst->"+n+"));", end='\n', file=fc)
-    print("\treturn retval;\n};\n", end='\n', file=fc)
+    print("\treturn retval;\n}\n", end='\n', file=fc)
         
 def createOpaque(element):
     name = "UA_" + element.get("Name")
