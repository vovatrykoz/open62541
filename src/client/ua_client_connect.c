--- conflicted
+++ resolved
@@ -374,25 +374,6 @@
             + (UA_DateTime) (response.securityToken.revisedLifetime
                     * (UA_Double) UA_DATETIME_MSEC * 0.75);
 
-<<<<<<< HEAD
-    /* Replace the token. On the client side we don't use NextSecurityToken. */
-    UA_ChannelSecurityToken_clear(&client->channel.securityToken);
-    client->channel.securityToken = response.securityToken;
-    UA_ChannelSecurityToken_init(&response.securityToken);
-
-    /* Check whether the nonce was reused */
-    if(client->channel.securityMode != UA_MESSAGESECURITYMODE_NONE &&
-       UA_ByteString_equal(&client->channel.remoteNonce,
-                           &response.serverNonce)) {
-        UA_LOG_ERROR_CHANNEL(&client->config.logger, &client->channel,
-                             "The server reused the last nonce");
-        client->connectStatus = UA_STATUSCODE_BADSECURITYCHECKSFAILED;
-        closeSecureChannel(client);
-        return;
-    }
-
-=======
->>>>>>> 320d71b7
     /* Move the nonce out of the response */
     UA_ByteString_clear(&client->channel.remoteNonce);
     client->channel.remoteNonce = response.serverNonce;
@@ -425,83 +406,6 @@
     client->channel.state = UA_SECURECHANNELSTATE_OPEN;
 }
 
-<<<<<<< HEAD
-=======
-void
-processOPNResponse(UA_Client *client, UA_ByteString *chunk) {
-    UA_SecureChannel *channel = &client->channel;
-    if(channel->state != UA_SECURECHANNELSTATE_OPN_SENT &&
-       channel->state != UA_SECURECHANNELSTATE_OPEN) {
-        UA_LOG_ERROR_CHANNEL(&client->config.logger, channel,
-                             "Received an unexpected OPN response");
-        channel->state = UA_SECURECHANNELSTATE_CLOSING;
-        return;
-    }
-
-    /* Skip the first header. We know length and message type. */
-    size_t offset = UA_SECURE_CONVERSATION_MESSAGE_HEADER_LENGTH;
-
-    /* Decode the asymmetric algorithm security header and call the callback
-     * to perform checks. */
-    UA_AsymmetricAlgorithmSecurityHeader asymHeader;
-    UA_AsymmetricAlgorithmSecurityHeader_init(&asymHeader);
-    UA_StatusCode retval =
-        UA_AsymmetricAlgorithmSecurityHeader_decodeBinary(chunk, &offset, &asymHeader);
-    if(retval != UA_STATUSCODE_GOOD) {
-        UA_LOG_WARNING_CHANNEL(&client->config.logger, channel,
-                               "Could not decode the OPN header");
-        closeSecureChannel(client);
-        return;
-    }
-
-    /* Verify the certificate before creating the SecureChannel with it */
-    if(asymHeader.senderCertificate.length > 0) {
-        retval = client->config.certificateVerification.
-            verifyCertificate(client->config.certificateVerification.context,
-                              &asymHeader.senderCertificate);
-        if(retval != UA_STATUSCODE_GOOD) {
-            UA_LOG_WARNING_CHANNEL(&client->config.logger, channel,
-                                   "Could not verify the server's certificate");
-            closeSecureChannel(client);
-            return;
-        }
-    }
-
-    retval = checkAsymHeader(channel, &asymHeader);
-    UA_AsymmetricAlgorithmSecurityHeader_clear(&asymHeader);
-    if(retval != UA_STATUSCODE_GOOD) {
-        UA_LOG_WARNING_CHANNEL(&client->config.logger, channel,
-                               "Could not verify the OPN header");
-        closeSecureChannel(client);
-        return;
-    }
-
-    retval = decryptAndVerifyChunk(channel, &channel->securityPolicy->asymmetricModule.cryptoModule,
-                                   UA_MESSAGETYPE_OPN, chunk, offset);
-    if(retval != UA_STATUSCODE_GOOD) {
-        UA_LOG_WARNING_CHANNEL(&client->config.logger, channel,
-                               "Could not decrypt and verify the OPN payload");
-        closeSecureChannel(client);
-        return;
-    }
-
-   /* Decode and verify the sequence header */
-    UA_SequenceHeader sequenceHeader;
-    retval = UA_SequenceHeader_decodeBinary(chunk, &offset, &sequenceHeader);
-#ifndef FUZZING_BUILD_MODE_UNSAFE_FOR_PRODUCTION
-    retval |= processSequenceNumberAsym(channel, sequenceHeader.sequenceNumber);
-#endif
-    if(retval != UA_STATUSCODE_GOOD) {
-        UA_LOG_WARNING_CHANNEL(&client->config.logger, channel,
-                               "Could not process the OPN sequence number");
-        closeSecureChannel(client);
-        return;
-    }
-
-    processOPNResponseDecoded(client, chunk, offset);
-}
-
->>>>>>> 320d71b7
 /* OPN messges to renew the channel are sent asynchronous */
 static UA_StatusCode
 sendOPNAsync(UA_Client *client, UA_Boolean renew) {
