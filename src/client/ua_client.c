--- conflicted
+++ resolved
@@ -590,7 +590,6 @@
     return response;
 }
 
-<<<<<<< HEAD
 #ifdef ENABLE_SUBSCRIPTIONS
 UA_CreateSubscriptionResponse UA_Client_createSubscription(UA_Client *client, UA_CreateSubscriptionRequest *request) {
     UA_CreateSubscriptionResponse response;
@@ -662,10 +661,8 @@
         newSub->Priority = aReq.priority;
         retval = newSub->SubscriptionID;
         LIST_INSERT_HEAD(&(client->subscriptions), newSub, listEntry);
-    }
-    else {
+    } else
         retval = 0;
-    }
     
     UA_CreateSubscriptionResponse_deleteMembers(&aRes);
     UA_CreateSubscriptionRequest_deleteMembers(&aReq);
@@ -718,7 +715,8 @@
     return retval;
 }
 
-UA_UInt32 UA_Client_monitorItemChanges(UA_Client *client, UA_UInt32 subscriptionId, UA_NodeId nodeId, UA_UInt32 attributeID, void *handlingFunction) {
+UA_UInt32 UA_Client_monitorItemChanges(UA_Client *client, UA_UInt32 subscriptionId,
+                                       UA_NodeId nodeId, UA_UInt32 attributeID, void *handlingFunction) {
     UA_Client_Subscription *sub;
     UA_StatusCode retval = 0;
     
@@ -946,8 +944,6 @@
 }
 
 #endif
-=======
->>>>>>> ef037512
 
 /**********************************/
 /* User-Facing Macros-Function    */
