/*
 * This work is licensed under a Creative Commons CCZero 1.0 Universal License.
 * See http://creativecommons.org/publicdomain/zero/1.0/ for more information.
 */

#include <stdio.h>
#include <stdlib.h> 
#include <signal.h>
#include <errno.h> // errno, EINTR

// provided by the open62541 lib
#include "ua_server.h"
#include "ua_namespace_0.h"

// provided by the user, implementations available in the /examples folder
#include "logger_stdout.h"
#include "networklayer_tcp.h"


#include "../src/server/ua_nodestore_interface.h"
#include "../src/server/ua_namespace_manager.h"
#include "../src/server/nodestore/open62541_nodestore.h"

UA_Boolean running = UA_TRUE;


void stopHandler(int sign) {
	running = 0;
}

void serverCallback(UA_Server *server) {
    //	printf("does whatever servers do\n");
}

UA_ByteString loadCertificate() {
    UA_ByteString certificate = UA_STRING_NULL;
	FILE *fp = NULL;
	//FIXME: a potiential bug of locating the certificate, we need to get the path from the server's config
	fp=fopen("localhost.der", "rb");

	if(!fp) {
        errno = 0; // otherwise we think sth went wrong on the tcp socket level
        return certificate;
    }

    fseek(fp, 0, SEEK_END);
    certificate.length = ftell(fp);
    certificate.data = malloc(certificate.length*sizeof(UA_Byte));

    fseek(fp, 0, SEEK_SET);
    if(fread(certificate.data, sizeof(UA_Byte), certificate.length, fp) < (size_t)certificate.length)
        UA_ByteString_deleteMembers(&certificate); // error reading the cert
    fclose(fp);

    return certificate;
}


int main(int argc, char** argv) {
	signal(SIGINT, stopHandler); /* catches ctrl-c */

	UA_String endpointUrl;
<<<<<<< HEAD
	UA_String_copycstring("no endpoint url",&endpointUrl);
	UA_NodeStore newNodeStore;
	open62541NodeStore_new(&server.nodestore);

	open62541NodeStore_setNodeStore(server.nodestore);
	UA_NamespaceManager_new(&server.namespaceManager);
	UA_NamespaceManager_addNamespace(server.namespaceManager,0, &newNodeStore);
	UA_NodeStore_registerReadNodesOperation(&newNodeStore,open62541NodeStore_ReadNodes);
	UA_NodeStore_registerBrowseNodesOperation(&newNodeStore,open62541NodeStore_BrowseNodes);
	UA_NodeStore_registerAddNodesOperation(&newNodeStore,open62541NodeStore_AddNodes);
	UA_NodeStore_registerWriteNodesOperation(&newNodeStore,open62541NodeStore_WriteNodes);
	//register more operations/ services here

	UA_Server_init(&server, &endpointUrl);

	//initMyNode();

	Logger_Stdout_init(&server.logger);
    server.serverCertificate = loadCertificate();

    UA_Int32 myInteger = 42;
    UA_QualifiedName *myIntegerName;
    UA_QualifiedName_new(&myIntegerName);
    UA_QualifiedName_copycstring("the answer is",myIntegerName);

    UA_Server_addScalarVariableNode(&server, myIntegerName, (void*)&myInteger, &UA_[UA_INT32],
                                   &server.objectsNodeId, &server.hasComponentReferenceTypeId);
=======
	UA_String_copycstring("opc.tcp://192.168.56.101:16664",&endpointUrl);
    UA_ByteString certificate = loadCertificate();
	UA_Server *server = UA_Server_new(&endpointUrl, &certificate);
	//Logger_Stdout_init(&server->logger);

    UA_Int32 myInteger = 42;
    UA_String myIntegerName;
    UA_STRING_STATIC(myIntegerName, "The Answer");
    UA_Server_addScalarVariableNode(server, &myIntegerName, (void*)&myInteger, &UA_TYPES[UA_INT32],
                                    &UA_NODEIDS[UA_OBJECTSFOLDER], &UA_NODEIDS[UA_HASCOMPONENT]);
>>>>>>> e4a17a34

#ifdef BENCHMARK
    UA_UInt32 nodeCount = 500;
    UA_Int32 data = 42;
    char str[15];
    for(UA_UInt32 i = 0;i<nodeCount;i++) {
        UA_VariableNode *tmpNode = UA_VariableNode_new();
        sprintf(str,"%d",i);
        UA_QualifiedName_copycstring(str,&tmpNode->browseName);
        UA_LocalizedText_copycstring(str,&tmpNode->displayName);
        UA_LocalizedText_copycstring("integer value", &tmpNode->description);
        tmpNode->nodeId.identifier.numeric = 19000+i;
        tmpNode->nodeClass = UA_NODECLASS_VARIABLE;
        //tmpNode->valueRank = -1;
        tmpNode->value.vt = &UA_TYPES[UA_INT32];
        tmpNode->value.storage.data.dataPtr = &data;
        tmpNode->value.storageType = UA_VARIANT_DATA_NODELETE;
        tmpNode->value.storage.data.arrayLength = 1;
        UA_Server_addNode(server, (UA_Node**)&tmpNode, &UA_NODEIDS[UA_OBJECTSFOLDER], &UA_NODEIDS[UA_HASCOMPONENT]);
    }
#endif
	
	#define PORT 16664
	NetworklayerTCP* nl = NetworklayerTCP_new(UA_ConnectionConfig_standard, PORT);
	printf("Server started, connect to to opc.tcp://127.0.0.1:%i\n", PORT);
	struct timeval callback_interval = {1, 0}; // 1 second
	UA_Int32 retval = NetworkLayerTCP_run(nl, server, callback_interval, serverCallback, &running);
	UA_Server_delete(server);
	NetworklayerTCP_delete(nl);
    UA_String_deleteMembers(&endpointUrl);
	return retval == UA_STATUSCODE_GOOD ? 0 : retval;
}<|MERGE_RESOLUTION|>--- conflicted
+++ resolved
@@ -21,8 +21,7 @@
 #include "../src/server/ua_namespace_manager.h"
 #include "../src/server/nodestore/open62541_nodestore.h"
 
-UA_Boolean running = UA_TRUE;
-
+UA_Boolean running = 1;
 
 void stopHandler(int sign) {
 	running = 0;
@@ -55,51 +54,39 @@
     return certificate;
 }
 
-
 int main(int argc, char** argv) {
 	signal(SIGINT, stopHandler); /* catches ctrl-c */
 
+	UA_Server *server;
 	UA_String endpointUrl;
-<<<<<<< HEAD
 	UA_String_copycstring("no endpoint url",&endpointUrl);
-	UA_NodeStore newNodeStore;
-	open62541NodeStore_new(&server.nodestore);
+	UA_NodeStore  nodeStore;
 
-	open62541NodeStore_setNodeStore(server.nodestore);
-	UA_NamespaceManager_new(&server.namespaceManager);
-	UA_NamespaceManager_addNamespace(server.namespaceManager,0, &newNodeStore);
-	UA_NodeStore_registerReadNodesOperation(&newNodeStore,open62541NodeStore_ReadNodes);
-	UA_NodeStore_registerBrowseNodesOperation(&newNodeStore,open62541NodeStore_BrowseNodes);
-	UA_NodeStore_registerAddNodesOperation(&newNodeStore,open62541NodeStore_AddNodes);
-	UA_NodeStore_registerWriteNodesOperation(&newNodeStore,open62541NodeStore_WriteNodes);
+	open62541NodeStore *myNodeStore;
+	open62541NodeStore_new(&myNodeStore);
+
+	open62541NodeStore_setNodeStore(myNodeStore);
+
+	UA_NodeStore_registerReadNodesOperation(&nodeStore,open62541NodeStore_ReadNodes);
+	UA_NodeStore_registerBrowseNodesOperation(&nodeStore,open62541NodeStore_BrowseNodes);
+	UA_NodeStore_registerAddNodesOperation(&nodeStore,open62541NodeStore_AddNodes);
+	UA_NodeStore_registerWriteNodesOperation(&nodeStore,open62541NodeStore_WriteNodes);
 	//register more operations/ services here
+	UA_ByteString certificate = loadCertificate();
 
-	UA_Server_init(&server, &endpointUrl);
+	server = UA_Server_new(&endpointUrl, &certificate, &nodeStore);
 
-	//initMyNode();
-
-	Logger_Stdout_init(&server.logger);
-    server.serverCertificate = loadCertificate();
 
     UA_Int32 myInteger = 42;
     UA_QualifiedName *myIntegerName;
-    UA_QualifiedName_new(&myIntegerName);
+    myIntegerName = UA_QualifiedName_new();
     UA_QualifiedName_copycstring("the answer is",myIntegerName);
 
-    UA_Server_addScalarVariableNode(&server, myIntegerName, (void*)&myInteger, &UA_[UA_INT32],
-                                   &server.objectsNodeId, &server.hasComponentReferenceTypeId);
-=======
-	UA_String_copycstring("opc.tcp://192.168.56.101:16664",&endpointUrl);
-    UA_ByteString certificate = loadCertificate();
-	UA_Server *server = UA_Server_new(&endpointUrl, &certificate);
-	//Logger_Stdout_init(&server->logger);
-
-    UA_Int32 myInteger = 42;
-    UA_String myIntegerName;
-    UA_STRING_STATIC(myIntegerName, "The Answer");
-    UA_Server_addScalarVariableNode(server, &myIntegerName, (void*)&myInteger, &UA_TYPES[UA_INT32],
-                                    &UA_NODEIDS[UA_OBJECTSFOLDER], &UA_NODEIDS[UA_HASCOMPONENT]);
->>>>>>> e4a17a34
+    UA_ExpandedNodeId parentNodeId;
+    parentNodeId.namespaceUri.length = 0;
+    parentNodeId.nodeId = UA_NODEIDS[UA_OBJECTSFOLDER];
+    UA_Server_addScalarVariableNode(server, myIntegerName, (void*)&myInteger, &UA_TYPES[UA_INT32],
+    		&parentNodeId, (UA_NodeId*)&UA_NODEIDS[UA_HASCOMPONENT]);
 
 #ifdef BENCHMARK
     UA_UInt32 nodeCount = 500;
